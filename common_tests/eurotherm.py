--- conflicted
+++ resolved
@@ -23,7 +23,6 @@
     """
     Tests for the Eurotherm temperature controller.
     """
-<<<<<<< HEAD
     @abc.abstractmethod
     def get_device(self):
         pass
@@ -39,8 +38,6 @@
     def get_prefix(self):
         return "{}:A01".format(self.get_device())
 
-=======
->>>>>>> 9acaa4b6
     def setUp(self):
         self._setup_lewis_and_channel_access()
         self._reset_device_state()
@@ -97,19 +94,11 @@
 
         self._set_setpoint_and_current_temperature(start_temperature)
 
-<<<<<<< HEAD
-        self.ca.set_pv_value("RATE:SP", ramp_rate)
-        self.ca.assert_that_pv_is_number("RATE", ramp_rate, 0.1)
-        self.ca.set_pv_value("RAMPON:SP", ramp_on)
-
-        with self._get_temperature_setter_wrapper():
-            self.ca.set_pv_value("TEMP:SP", setpoint_temperature)
-=======
         self.ca.set_pv_value("A01:RATE:SP", ramp_rate)
         self.ca.assert_that_pv_is_number("A01:RATE", ramp_rate, 0.1)
         self.ca.set_pv_value("A01:RAMPON:SP", ramp_on)
-        self.ca.set_pv_value("A01:TEMP:SP", setpoint_temperature)
->>>>>>> 9acaa4b6
+        with self._get_temperature_setter_wrapper():
+            self.ca.set_pv_value("A01:TEMP:SP", setpoint_temperature)
 
         start = time.time()
         self.ca.assert_that_pv_is_number("A01:TEMP:SP:RBV", setpoint_temperature, tolerance=0.1, timeout=60)
@@ -159,29 +148,17 @@
         temperature = 50.0
         rbv_change_timeout = 10
         tolerance = 0.2
-<<<<<<< HEAD
-        self.ca.set_pv_value("RAMPON:SP", 0)
-        reset_calibration_file(self.ca)
-        with self._get_temperature_setter_wrapper():
-            self.ca.set_pv_value("TEMP:SP", temperature)
-        self.ca.assert_that_pv_is_number("TEMP:SP:RBV", temperature, tolerance=tolerance, timeout=rbv_change_timeout)
-        with use_calibration_file(self.ca, "C006.txt"):
-            self.ca.assert_that_pv_is_not_number("TEMP:SP:RBV", temperature, tolerance=tolerance, timeout=rbv_change_timeout)
-
-            # Act
-            with self._get_temperature_setter_wrapper():
-                self.ca.set_pv_value("TEMP:SP", temperature)
-=======
         self.ca.set_pv_value("A01:RAMPON:SP", 0)
         reset_calibration_file(self.ca, prefix="A01:")
-        self.ca.set_pv_value("A01:TEMP:SP", temperature)
+        with self._get_temperature_setter_wrapper():
+            self.ca.set_pv_value("A01:TEMP:SP", temperature)
         self.ca.assert_that_pv_is_number("A01:TEMP:SP:RBV", temperature, tolerance=tolerance, timeout=rbv_change_timeout)
         with use_calibration_file(self.ca, "C006.txt", prefix="A01:"):
             self.ca.assert_that_pv_is_not_number("A01:TEMP:SP:RBV", temperature, tolerance=tolerance, timeout=rbv_change_timeout)
 
             # Act
-            self.ca.set_pv_value("A01:TEMP:SP", temperature)
->>>>>>> 9acaa4b6
+            with self._get_temperature_setter_wrapper():
+                self.ca.set_pv_value("A01:TEMP:SP", temperature)
 
             # Assert
             self.ca.assert_that_pv_is_number("A01:TEMP:SP:RBV", temperature, tolerance=tolerance, timeout=rbv_change_timeout)
