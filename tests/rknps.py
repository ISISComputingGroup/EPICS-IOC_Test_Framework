--- conflicted
+++ resolved
@@ -6,13 +6,9 @@
 from utils.channel_access import ChannelAccess
 from utils.ioc_launcher import IOCRegister, get_default_ioc_dir
 from utils.test_modes import TestModes
-<<<<<<< HEAD
-from utils.testing import get_running_lewis_and_ioc, skip_if_devsim, skip_if_recsim, parameterized_list
+from utils.testing import parameterized_list, get_running_lewis_and_ioc, skip_if_devsim, skip_if_recsim
 
 from parameterized import parameterized
-=======
-from utils.testing import parameterized_list, get_running_lewis_and_ioc, skip_if_devsim, skip_if_recsim
->>>>>>> 7d8cd04e
 
 # Prefix for addressing PVs on this device
 PREFIX = "RKNPS_01"
@@ -244,49 +240,6 @@
     def test_GIVEN_device_not_connected_WHEN_voltage_pv_checked_THEN_pv_in_alarm(self):
         self._pv_alarms_when_disconnected("VOLT")
 
-<<<<<<< HEAD
-    @parameterized.expand(parameterized_list([
-        ("FAULT STATE", 0, 0),
-        ("BEND 1", 1, 0),
-        ("BEND 2", 0, 1),
-        ("SEPTUM", 1, 1),
-    ]))
-    @skip_if_devsim("DAQ does not exist in devsim")
-    def test_GIVEN_mock_DAQ_inputs_THEN_RB2_mode_is_correct(self, _, state, val1, val2):
-        self.ca.set_pv_value("{}:DAQ:R04:DATA".format(PREFIX), val1)
-        self.ca.set_pv_value("{}:DAQ:R05:DATA".format(PREFIX), val2)
-        self.ca.assert_that_pv_is("{}:RB2:MODE".format(PREFIX), state)
-
-    @parameterized.expand(parameterized_list([
-        ("FAULT (LOW)", 0, 0),
-        ("PORT 3 (RQ18-20)", 1, 0),
-        ("PORT 4 (RQ21-23)", 0, 1),
-        ("FAULT (HIGH)", 1, 1),
-    ]))
-    @skip_if_devsim("DAQ does not exist in devsim")
-    def test_GIVEN_mock_DAQ_inputs_THEN_PORT3_4_mode_is_correct(self, _, state, val1, val2):
-        self.ca.set_pv_value("{}:DAQ:R02:DATA".format(PREFIX), val1)
-        self.ca.set_pv_value("{}:DAQ:R03:DATA".format(PREFIX), val2)
-        self.ca.assert_that_pv_is("{}:PORT3_4:MODE".format(PREFIX), state)
-
-    @skip_if_devsim("DAQ does not exist in devsim")
-    def test_GIVEN_fault_condition_THEN_RB2_alarms_correct(self):
-        self.ca.set_pv_value("{}:DAQ:R04:DATA".format(PREFIX), 0)
-        self.ca.set_pv_value("{}:DAQ:R05:DATA".format(PREFIX), 0)
-        self.ca.assert_that_pv_alarm_is("{}:RB2:MODE".format(PREFIX), ChannelAccess.Alarms.MAJOR)
-
-    @skip_if_devsim("DAQ does not exist in devsim")
-    def test_GIVEN_high_fault_condition_THEN_PORT3_4_alarms_correct(self):
-        self.ca.set_pv_value("{}:DAQ:R04:DATA".format(PREFIX), 1)
-        self.ca.set_pv_value("{}:DAQ:R05:DATA".format(PREFIX), 1)
-        self.ca.assert_that_pv_alarm_is("{}:PORT3_4:MODE".format(PREFIX), ChannelAccess.Alarms.MAJOR)
-
-    @skip_if_devsim("DAQ does not exist in devsim")
-    def test_GIVEN_low_fault_condition_THEN_PORT3_4_alarms_correct(self):
-        self.ca.set_pv_value("{}:DAQ:R04:DATA".format(PREFIX), 0)
-        self.ca.set_pv_value("{}:DAQ:R05:DATA".format(PREFIX), 0)
-        self.ca.assert_that_pv_alarm_is("{}:PORT3_4:MODE".format(PREFIX), ChannelAccess.Alarms.MAJOR)
-=======
     @parameterized.expand(INTERLOCKS)
     @skip_if_recsim("Test requires emulator to change interlock state")
     def test_GIVEN_interlock_status_WHEN_read_all_status_THEN_status_is_as_expected(self, interlock):
@@ -308,4 +261,45 @@
         # THEN
         for IDN, ADDR in zip(IDS, PSU_ADDRESSES):
             self.ca.assert_that_pv_alarm_is("{0}:{1}:ILK:{2}".format(PREFIX, IDN, interlock), self.ca.Alarms.INVALID)
->>>>>>> 7d8cd04e
+
+    @parameterized.expand(parameterized_list([
+        ("FAULT STATE", 0, 0),
+        ("BEND 1", 1, 0),
+        ("BEND 2", 0, 1),
+        ("SEPTUM", 1, 1),
+    ]))
+    @skip_if_devsim("DAQ does not exist in devsim")
+    def test_GIVEN_mock_DAQ_inputs_THEN_RB2_mode_is_correct(self, _, state, val1, val2):
+        self.ca.set_pv_value("{}:DAQ:R04:DATA".format(PREFIX), val1)
+        self.ca.set_pv_value("{}:DAQ:R05:DATA".format(PREFIX), val2)
+        self.ca.assert_that_pv_is("{}:RB2:MODE".format(PREFIX), state)
+
+    @parameterized.expand(parameterized_list([
+        ("FAULT (LOW)", 0, 0),
+        ("PORT 3 (RQ18-20)", 1, 0),
+        ("PORT 4 (RQ21-23)", 0, 1),
+        ("FAULT (HIGH)", 1, 1),
+    ]))
+    @skip_if_devsim("DAQ does not exist in devsim")
+    def test_GIVEN_mock_DAQ_inputs_THEN_PORT3_4_mode_is_correct(self, _, state, val1, val2):
+        self.ca.set_pv_value("{}:DAQ:R02:DATA".format(PREFIX), val1)
+        self.ca.set_pv_value("{}:DAQ:R03:DATA".format(PREFIX), val2)
+        self.ca.assert_that_pv_is("{}:PORT3_4:MODE".format(PREFIX), state)
+
+    @skip_if_devsim("DAQ does not exist in devsim")
+    def test_GIVEN_fault_condition_THEN_RB2_alarms_correct(self):
+        self.ca.set_pv_value("{}:DAQ:R04:DATA".format(PREFIX), 0)
+        self.ca.set_pv_value("{}:DAQ:R05:DATA".format(PREFIX), 0)
+        self.ca.assert_that_pv_alarm_is("{}:RB2:MODE".format(PREFIX), ChannelAccess.Alarms.MAJOR)
+
+    @skip_if_devsim("DAQ does not exist in devsim")
+    def test_GIVEN_high_fault_condition_THEN_PORT3_4_alarms_correct(self):
+        self.ca.set_pv_value("{}:DAQ:R04:DATA".format(PREFIX), 1)
+        self.ca.set_pv_value("{}:DAQ:R05:DATA".format(PREFIX), 1)
+        self.ca.assert_that_pv_alarm_is("{}:PORT3_4:MODE".format(PREFIX), ChannelAccess.Alarms.MAJOR)
+
+    @skip_if_devsim("DAQ does not exist in devsim")
+    def test_GIVEN_low_fault_condition_THEN_PORT3_4_alarms_correct(self):
+        self.ca.set_pv_value("{}:DAQ:R04:DATA".format(PREFIX), 0)
+        self.ca.set_pv_value("{}:DAQ:R05:DATA".format(PREFIX), 0)
+        self.ca.assert_that_pv_alarm_is("{}:PORT3_4:MODE".format(PREFIX), ChannelAccess.Alarms.MAJOR)
