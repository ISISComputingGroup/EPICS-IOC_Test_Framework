--- conflicted
+++ resolved
@@ -164,19 +164,6 @@
             self.ca.assert_that_pv_is("RB4:BANNER",
                                       "on; beam to ports 3,4" if powered_on else "off; ports 3,4 safe")
 
-<<<<<<< HEAD
-    @skip_if_recsim("Cannot test connection in recsim")
-    @unstable_test()
-    def test_GIVEN_device_not_connected_WHEN_current_pv_checked_THEN_pv_in_alarm(self):
-        self._pv_alarms_when_disconnected("CURR")
-
-    @skip_if_recsim("Cannot test connection in recsim")
-    @unstable_test()
-    def test_GIVEN_device_not_connected_WHEN_voltage_pv_checked_THEN_pv_in_alarm(self):
-        self._pv_alarms_when_disconnected("VOLT")
-
-=======
->>>>>>> 663a5f73
     @parameterized.expand(INTERLOCKS)
     @skip_if_recsim("Test requires emulator to change interlock state")
     def test_GIVEN_interlock_status_WHEN_read_all_status_THEN_status_is_as_expected(self, interlock):
