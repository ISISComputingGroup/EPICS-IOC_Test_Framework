import unittest

from parameterized import parameterized

from utils.channel_access import ChannelAccess
from utils.ioc_launcher import get_default_ioc_dir
from utils.test_modes import TestModes
<<<<<<< HEAD
from utils.testing import (IOCRegister, skip_if_recsim, get_running_lewis_and_ioc, assert_log_messages,
                           parameterized_list)
=======
from utils.testing import IOCRegister, skip_if_recsim, get_running_lewis_and_ioc
>>>>>>> 0aa4ccb1

DEVICE_PREFIX = "ROTSC_01"


IOCS = [
    {
        "name": DEVICE_PREFIX,
        "directory": get_default_ioc_dir("ROTSC"),
        "macros": {},
        "emulator": "rotating_sample_changer",
        "lewis_protocol": "POLARIS",
    },
]


TEST_MODES = [TestModes.RECSIM, TestModes.DEVSIM]


class RotscTests(unittest.TestCase):
    """
    Tests for the Rotsc IOC.
    """
    def setUp(self):
        self._lewis, self._ioc = get_running_lewis_and_ioc("rotating_sample_changer", DEVICE_PREFIX)
        self.assertIsNotNone(self._lewis)
        self.assertIsNotNone(self._ioc)

        self.ca = ChannelAccess(device_prefix=DEVICE_PREFIX, default_timeout=30)
        self._ioc = IOCRegister.get_running(DEVICE_PREFIX)

        if not IOCRegister.uses_rec_sim:
            self._lewis.backdoor_set_on_device("drop_sample_on_next_move", False)
            self._lewis.assert_that_emulator_value_is("drop_sample_on_next_move", "False")

        self.ca.assert_that_pv_exists("POSN")
        self.ca.set_pv_value("SEQ:MAX_MOTION_TIME", 10)  # Make faster for tests.

        self.ca.set_pv_value("INIT", 1)
        # setting sim values required due to issue with linking INIT and SIM:INIT
        self._ioc.set_simulated_value("SIM:INIT", 1)

    def _assert_position_reached(self, pos, timeout=30):
        """
        Asserts that a specified position has been reached and the move is complete.

        Args:
            pos: The position to assert has been reached
        """
        self.ca.assert_that_pv_is("POSN", pos, timeout=timeout)
        if not IOCRegister.uses_rec_sim:
            # Recsim doesn't handle move finished, too complex.
            self.ca.assert_that_pv_is("CALC_MOVE_FINISHED", 1)

    # Change to various positions and check the moves all work ok.
    @parameterized.expand(parameterized_list(range(2, 16+1)))
    def test_WHEN_position_set_to_value_THEN_readback_set_to_value(self, _, val):
        self.ca.set_pv_value("POSN:SP", val)
        self._assert_position_reached(val)

    @skip_if_recsim("Recsim cannot model complex behaviour (motor motion)")
    def test_GIVEN_sample_changer_is_initialised_WHEN_position_setpoint_changed_THEN_motor_active(self):
        # GIVEN
        self._assert_position_reached(1)
        # WHEN
        self.ca.set_pv_value("POSN:SP", 19)
        # THEN
        self.ca.assert_that_pv_is("MOTOR_0_ACTIVE", "ACTIVE")

    def test_GIVEN_current_position_WHEN_position_set_to_current_position_THEN_setpoint_not_sent(self):
        # GIVEN
<<<<<<< HEAD
        self.ca.set_pv_value("POSN:SP", 3)
        self._assert_position_reached(3)
        self.ca.assert_that_pv_is("STAT", "Idle")

        timestamp = self.ca.get_pv_value("POSN:SP:RAW.TSEL")

        # WHEN
        self.ca.set_pv_value("POSN:SP", 3)

        # THEN - check that timestamp on raw setpoint did not change i.e. did not reprocess
        self.ca.assert_that_pv_is("POSN:SP:RAW.TSEL", timestamp)
        self.ca.assert_that_pv_value_is_unchanged("POSN:SP:RAW.TSEL", wait=30)

    @skip_if_recsim("No emulator backdoor in recsim")
    def test_GIVEN_sample_changer_drops_sample_WHEN_doing_a_move_THEN_move_is_retried_and_error_in_log(self):
        # Set initial position to 1 and wait for it to get there, so that we can tell it moved later.
        initial_position = 1
        self.ca.set_pv_value("POSN:SP", initial_position)
        self._assert_position_reached(initial_position)

        self._lewis.backdoor_set_on_device("drop_sample_on_next_move", True)
        self._lewis.assert_that_emulator_value_is("drop_sample_on_next_move", "True")

        # Choice is arbitrary, just needs to be different from initial_position above
        final_position = 2

        with assert_log_messages(self._ioc, in_time=30, must_contain="Sample arm has dropped"):
            self.ca.set_pv_value("POSN:SP", final_position)

        # The move should be retried (eventually) and so the position should go correct
        self._assert_position_reached(final_position, timeout=60)

    @skip_if_recsim("Moves occur instantly in recsim")
    def test_WHEN_sample_changer_goes_into_error_whilst_moving_THEN_move_not_completed(self):
        # Set initial position to 1 and wait for it to get there, so that we can tell it moved later.
        self.ca.set_pv_value("POSN:SP", 3)
        self._lewis.backdoor_set_on_device("current_err", 8)
        self.ca.assert_that_pv_is("CALC_MOVE_FINISHED", 0)
        self.ca.assert_that_pv_value_is_unchanged("CALC_MOVE_FINISHED", wait=5)
=======
        with self.ca.assert_pv_processed(self._ioc, "POSN:SP:RAW"):
            self.ca.set_pv_value("POSN:SP", 3)
            self.ca.assert_that_pv_is("POSN", 3)
            self.ca.assert_that_pv_is("STAT", "Idle")
        # WHEN
        with self.ca.assert_pv_not_processed(self._ioc, "POSN:SP:RAW"):
            self.ca.set_pv_value("POSN:SP", 3)
>>>>>>> 0aa4ccb1
<|MERGE_RESOLUTION|>--- conflicted
+++ resolved
@@ -5,12 +5,8 @@
 from utils.channel_access import ChannelAccess
 from utils.ioc_launcher import get_default_ioc_dir
 from utils.test_modes import TestModes
-<<<<<<< HEAD
 from utils.testing import (IOCRegister, skip_if_recsim, get_running_lewis_and_ioc, assert_log_messages,
                            parameterized_list)
-=======
-from utils.testing import IOCRegister, skip_if_recsim, get_running_lewis_and_ioc
->>>>>>> 0aa4ccb1
 
 DEVICE_PREFIX = "ROTSC_01"
 
@@ -81,19 +77,13 @@
 
     def test_GIVEN_current_position_WHEN_position_set_to_current_position_THEN_setpoint_not_sent(self):
         # GIVEN
-<<<<<<< HEAD
-        self.ca.set_pv_value("POSN:SP", 3)
-        self._assert_position_reached(3)
-        self.ca.assert_that_pv_is("STAT", "Idle")
-
-        timestamp = self.ca.get_pv_value("POSN:SP:RAW.TSEL")
-
+        with self.ca.assert_pv_processed(self._ioc, "POSN:SP:RAW"):
+            self.ca.set_pv_value("POSN:SP", 3)
+            self.ca.assert_that_pv_is("POSN", 3)
+            self.ca.assert_that_pv_is("STAT", "Idle")
         # WHEN
-        self.ca.set_pv_value("POSN:SP", 3)
-
-        # THEN - check that timestamp on raw setpoint did not change i.e. did not reprocess
-        self.ca.assert_that_pv_is("POSN:SP:RAW.TSEL", timestamp)
-        self.ca.assert_that_pv_value_is_unchanged("POSN:SP:RAW.TSEL", wait=30)
+        with self.ca.assert_pv_not_processed(self._ioc, "POSN:SP:RAW"):
+            self.ca.set_pv_value("POSN:SP", 3)
 
     @skip_if_recsim("No emulator backdoor in recsim")
     def test_GIVEN_sample_changer_drops_sample_WHEN_doing_a_move_THEN_move_is_retried_and_error_in_log(self):
@@ -120,13 +110,4 @@
         self.ca.set_pv_value("POSN:SP", 3)
         self._lewis.backdoor_set_on_device("current_err", 8)
         self.ca.assert_that_pv_is("CALC_MOVE_FINISHED", 0)
-        self.ca.assert_that_pv_value_is_unchanged("CALC_MOVE_FINISHED", wait=5)
-=======
-        with self.ca.assert_pv_processed(self._ioc, "POSN:SP:RAW"):
-            self.ca.set_pv_value("POSN:SP", 3)
-            self.ca.assert_that_pv_is("POSN", 3)
-            self.ca.assert_that_pv_is("STAT", "Idle")
-        # WHEN
-        with self.ca.assert_pv_not_processed(self._ioc, "POSN:SP:RAW"):
-            self.ca.set_pv_value("POSN:SP", 3)
->>>>>>> 0aa4ccb1
+        self.ca.assert_that_pv_value_is_unchanged("CALC_MOVE_FINISHED", wait=5)