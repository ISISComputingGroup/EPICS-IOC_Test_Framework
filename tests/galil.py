import unittest
import time
import os

from utils.channel_access import ChannelAccess
from utils.ioc_launcher import IOCRegister, get_default_ioc_dir
from utils.test_modes import TestModes
<<<<<<< HEAD
from utils.testing import skip_if_nosim

test_config_path = os.path.abspath(os.path.join(os.path.dirname(os.path.dirname(__file__)), "test_config", "galil"))
=======
from utils.testing import skip_always
>>>>>>> 45aa59ca

DEVICE_PREFIX = "GALIL_01"

IOCS = [
    {
        "name": DEVICE_PREFIX,
        "directory": get_default_ioc_dir("GALIL"),
        "pv_for_existence": "AXIS1",
        "macros": {
            "MTRCTRL": "01",
            "GALILADDR1": "127.0.0.1",
            "GALILCONFIGDIR": test_config_path.replace("\\", "/"),
        },
    },
]

# parameters appropriate for galil hardware in R3 support office
MOTOR_SETUP = {
    "MOT:MTR{}{}_K1_SP" : 0.000000,
    "MOT:MTR{}{}_K2_SP" : 0.000000,
    "MOT:MTR{}{}_K3_SP" : 0.000000,
    "MOT:MTR{}{}_ZP_SP" : 0.000000,
    "MOT:MTR{}{}_ZN_SP" : 0.000000,
    "MOT:MTR{}{}_TL_SP" : 0.000000,
    "MOT:MTR{}{}_CP_SP" : -1.000000,
    "MOT:MTR{}{}_CT_SP" : 10.000000,
    "MOT:MTR{}{}_AF_SP" : 0.000000,
    "MOT:MTR{}{}.PREM" : "",
    "MOT:MTR{}{}.POST" : "",
    "MOT:MTR{}{}.MRES" : 2.000000E-3,
    "MOT:MTR{}{}.ERES" : 2.000000E-3,
    "MOT:MTR{}{}.VMAX" : 4.096000E+0,
    "MOT:MTR{}{}.VELO" : 4.096000E+0,
    "MOT:MTR{}{}.DESC" : "Motor",
    "MOT:MTR{}{}.EGU" : "mm",
    "MOT:MTR{}{}.ACCL" : 1.000000,
    "MOT:MTR{}{}.BDST" : 0.000000,
    "MOT:MTR{}{}.BVEL" : 4.096000,
    "MOT:MTR{}{}.BACC" : 1.000000,
    "MOT:MTR{}{}.RDBD" : 0.005000,
    "MOT:MTR{}{}.RTRY" : 0,
    "MOT:MTR{}{}.RMOD" : "Default",
    "MOT:MTR{}{}.HVEL" : 4.096000,
    "MOT:MTR{}{}.PCOF" : 0.000000E+0,
    "MOT:MTR{}{}.ICOF" : 0.000000E+0,
    "MOT:MTR{}{}.DCOF" : 0.000000E+0,
    "MOT:MTR{}{}.UEIP" : "{ueip}",
    "MOT:MTR{}{}.HLM" : 1000.000000,
    "MOT:MTR{}{}.LLM" : -1000.000000,
    "MOT:MTR{}{}_EGUAFTLIMIT_SP" : 2.048000,
    "MOT:MTR{}{}_MENCTYPE_CMD" : "Normal Quadrature",
    "MOT:MTR{}{}_MTRTYPE_CMD" : "LA Stepper",
    "MOT:MTR{}{}_ON_CMD" : "Off",
    "MOT:MTR{}{}_AUTOONOFF_CMD" : "On",
}

CONTROLLER_SETUP = {
    "MOT:DMC{}:SEND_CMD_STR" : "CN-1,-1",
    "MOT:DMC{}:LIMITTYPE_CMD" : "NO",
    "MOT:DMC{}:HOMETYPE_CMD" : "NO",
    "MOT:DMC{}:LIMITTYPE_CMD" : "NO",
    "MOT:DMC{}:HOMETYPE_CMD" : "NO",
}

#TEST_MODES = [TestModes.DEVSIM,TestModes.NOSIM]
TEST_MODES = [TestModes.DEVSIM]

class GalilTests(unittest.TestCase):
    """
    Tests for galil motor controllers
    """
    controller = "01"
    num_motors = 8
    
    def zero_motors(self):
        for motor in ["{:02d}".format(mtr) for mtr in range(1, self.num_motors + 1)]:
            self.ca.set_pv_value("MOT:MTR{}{}".format(self.controller, motor), 0)
            self.ca.assert_that_pv_is("MOT:MTR{}{}".format(self.controller, motor), 0)
            self.ca.assert_that_pv_is("MOT:MTR{}{}.RBV".format(self.controller, motor), 0)
    
    def stop_motors(self):
        for motor in ["{:02d}".format(mtr) for mtr in range(1, self.num_motors + 1)]:
            self.ca.set_pv_value("MOT:MTR{}{}.STOP".format(self.controller, motor), 1)
            self.ca.assert_that_pv_is("MOT:MTR{}{}.DMOV".format(self.controller, motor), 1)
            self.ca.assert_that_pv_is("MOT:MTR{}{}.MOVN".format(self.controller, motor), 0)

    def setUp(self):
        self._ioc = IOCRegister.get_running(DEVICE_PREFIX)
        self.assertIsNotNone(self._ioc)

        self.ca = ChannelAccess(device_prefix=None, default_timeout=20, default_wait_time=0.0)
        # test galil hardware does not currently have an encoder, software simulated motors do
        if IOCRegister.test_mode == TestModes.NOSIM:
            ueip = "No"
        else:
            ueip = "Yes"
        self.setup_motors(ueip=ueip)

    def tearDown(self):
        self.stop_motors()
    
    def test_GIVEN_ioc_started_THEN_pvs_for_all_motors_exist(self):
        """
        check for real motors
        """
        for motor in ["{:02d}".format(mtr) for mtr in range(1, self.num_motors + 1)]:
            self.ca.assert_that_pv_exists("MOT:MTR{}{}".format(self.controller, motor))

    def test_GIVEN_ioc_started_THEN_axes_for_all_motors_exist(self):
        for motor in range(1, 8 + 1):
            self.ca.assert_that_pv_exists("GALIL_01:AXIS{}".format(motor))

    def test_GIVEN_motor_requested_to_move_THEN_motor_moves(self):
        self.zero_motors()

        # Move motor 0101
        val = 20.0
        self.ca.set_pv_value("MOT:MTR0101", val)
        self.ca.assert_that_pv_is("MOT:MTR0101", val)
        self.ca.assert_that_pv_is("MOT:MTR0101.RBV", val)

    def test_GIVEN_axis_requested_to_move_THEN_axis_moves(self):
        self.zero_motors()

        # Move axis 1
        val = 21.0
        self.ca.set_pv_value("GALIL_01:AXIS1:SP", val)
        self.ca.assert_that_pv_is("GALIL_01:AXIS1:SP:RBV", val)
        self.ca.assert_that_pv_is("GALIL_01:AXIS1", val)
        self.ca.assert_that_pv_is("MOT:MTR0101", val)
        self.ca.assert_that_pv_is("MOT:MTR0101.RBV", val)

<<<<<<< HEAD
    @skip_if_nosim("no encoder on test galil hardware")
=======
    @skip_always("Not working")
>>>>>>> 45aa59ca
    def test_GIVEN_motors_THEN_check_motor_encoder_diff_works(self):
        val = 10.0
        # setup motor using encoder
        self.ca.set_pv_value("MOT:MTR0101.UEIP", "Yes")
        self.ca.assert_that_pv_is("MOT:MTR0101.UEIP", "Yes")
        mres = self.ca.get_pv_value("MOT:MTR0101.MRES")
        eres = self.ca.get_pv_value("MOT:MTR0101.ERES")
        self.zero_motors()
        
        # move to initial position and check in step
        self.ca.set_pv_value("MOT:MTR0101", val, wait=True)
        self.ca.assert_that_pv_is_number("MOT:MTR0101", val)
        self.ca.assert_that_pv_is_number("MOT:MTR0101.RBV", val, tolerance=eres)
        self.ca.assert_that_pv_is_number("MOT:MTR0101.RMP", val / mres, tolerance=mres)
        self.ca.assert_that_pv_is_number("MOT:MTR0101.REP", val / eres, tolerance=eres)
        self.ca.assert_that_pv_is_number("MOT:MTR0101_MTRENC_DIFF", 0.0, tolerance=eres)
        
        # now double encoder resolution so encoder now thinks it is at 2*val
        # giving difference (val - 2*val) 
        self.ca.set_pv_value("MOT:MTR0101.ERES", eres * 2.0, wait=True)
        self.ca.assert_that_pv_is_number("MOT:MTR0101.RMP", val / mres, tolerance=mres)
        self.ca.assert_that_pv_is_number("MOT:MTR0101.REP", val / eres, tolerance=eres)
        self.ca.assert_that_pv_is_number("MOT:MTR0101.RBV", 2.0 * val, tolerance=eres)
        self.ca.assert_that_pv_is_number("MOT:MTR0101_MTRENC_DIFF", -val, tolerance=eres)

    def setup_motors(self, ueip):    
        for key, value in CONTROLLER_SETUP.items():
            self.ca.set_pv_value(key.format(self.controller), value)
            self.ca.assert_that_pv_is(key.format(self.controller), value)
            
        for motor in ["{:02d}".format(mtr) for mtr in range(1, self.num_motors + 1)]:
            for key, value in MOTOR_SETUP.items():
                if isinstance(value, str):
                    value = value.format(ueip=ueip)
                self.ca.set_pv_value(key.format(self.controller, motor), value)
                self.ca.assert_that_pv_is(key.format(self.controller, motor), value)<|MERGE_RESOLUTION|>--- conflicted
+++ resolved
@@ -5,13 +5,9 @@
 from utils.channel_access import ChannelAccess
 from utils.ioc_launcher import IOCRegister, get_default_ioc_dir
 from utils.test_modes import TestModes
-<<<<<<< HEAD
-from utils.testing import skip_if_nosim
+from utils.testing import skip_if_nosim, skip_always
 
 test_config_path = os.path.abspath(os.path.join(os.path.dirname(os.path.dirname(__file__)), "test_config", "galil"))
-=======
-from utils.testing import skip_always
->>>>>>> 45aa59ca
 
 DEVICE_PREFIX = "GALIL_01"
 
@@ -144,11 +140,7 @@
         self.ca.assert_that_pv_is("MOT:MTR0101", val)
         self.ca.assert_that_pv_is("MOT:MTR0101.RBV", val)
 
-<<<<<<< HEAD
-    @skip_if_nosim("no encoder on test galil hardware")
-=======
     @skip_always("Not working")
->>>>>>> 45aa59ca
     def test_GIVEN_motors_THEN_check_motor_encoder_diff_works(self):
         val = 10.0
         # setup motor using encoder
