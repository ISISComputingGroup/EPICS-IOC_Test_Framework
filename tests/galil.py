--- conflicted
+++ resolved
@@ -19,10 +19,7 @@
         "macros": {
             "MTRCTRL": "01",
             "GALILADDR1": "127.0.0.11",
-<<<<<<< HEAD
-=======
             "GALILCONFIGDIR": test_config_path.replace("\\", "/"),
->>>>>>> 8d7b6bdc
         },
     },
 ]
