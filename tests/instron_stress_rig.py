--- conflicted
+++ resolved
@@ -49,13 +49,10 @@
         # Can't use lewis backdoor commands in recsim
         # All of the below commands apply to devsim only.
         if not IOCRegister.uses_rec_sim:
-<<<<<<< HEAD
             # Reinitialize the emulator state
             self._lewis.backdoor_command(["device", "reset"])
-=======
+
             self._lewis.backdoor_set_on_device("status", 7680)
->>>>>>> e145feef
-
             for index, chan_type2 in enumerate((3, 2, 4)):
                 self._lewis.backdoor_command(["device", "set_channel_param", str(index + 1), "channel_type",
                                               str(chan_type2)])
@@ -79,10 +76,9 @@
                 self._lewis.backdoor_command(["device", "set_channel_param", str(index), "scale", "10"])
                 self.ca.assert_that_pv_is_number(channel + ":SCALE", 10, tolerance=0.001)
 
-<<<<<<< HEAD
     def test_WHEN_the_rig_is_initialized_THEN_the_status_is_ok(self):
         self.ca.assert_that_pv_is("STAT:DISP", "System OK")
-=======
+
     @skipIf(IOCRegister.uses_rec_sim, "In rec sim we can not set the code easily")
     def test_WHEN_the_rig_has_no_error_THEN_the_status_is_ok(self):
         self._lewis.backdoor_set_on_device("status", 7680)
@@ -127,7 +123,6 @@
 
             self.ca.assert_that_pv_is("INSTRON_01:" + "STAT:DISP", error, msg="code set {0} = {code_val}".format(code, code_val=code_val))
             self.ca.assert_pv_alarm_is("INSTRON_01:" + "STAT:DISP", ChannelAccess.ALARM_MAJOR)
->>>>>>> e145feef
 
     def test_WHEN_the_rig_is_initialized_THEN_it_is_not_going(self):
         self.ca.assert_that_pv_is("GOING", "NO")
@@ -672,19 +667,14 @@
 
             self.ca.assert_that_pv_is(channel(chan_name, "TYPE:CHECK"), "PASS", timeout=30)
 
-<<<<<<< HEAD
             self.ca.assert_that_pv_is("CHANNEL:SP.{}ST".format(index_as_name), channel_as_name)
             self.ca.assert_that_pv_is("CHANNEL:SP.{}SV".format(index_as_name), ChannelAccess.ALARM_NONE)
 
             self.ca.set_pv_value("CHANNEL:SP", index)
             self.ca.assert_pv_alarm_is("CHANNEL:SP", ChannelAccess.ALARM_NONE)
-=======
-            self.ca.set_pv_value("INSTRON_01:CHANNEL:SP", index)
-            self.ca.assert_pv_alarm_is("INSTRON_01:CHANNEL:SP", ChannelAccess.ALARM_NONE)
 
     @skipIf(IOCRegister.uses_rec_sim, "In rec sim we can not disconnect the device from the IOC")
     def test_WHEN_the_rig_is_not_connected_THEN_the_status_has_alarm(self):
         self._lewis.backdoor_set_on_device("status", None)
 
-        self.ca.assert_pv_alarm_is("INSTRON_01:" + "STAT:DISP", ChannelAccess.ALARM_INVALID)
->>>>>>> e145feef
+        self.ca.assert_pv_alarm_is("INSTRON_01:" + "STAT:DISP", ChannelAccess.ALARM_INVALID)