--- conflicted
+++ resolved
@@ -42,13 +42,6 @@
     def setUp(self):
         self._lewis, self._ioc = get_running_lewis_and_ioc("instron_stress_rig")
 
-<<<<<<< HEAD
-        self.ca = ChannelAccess(10)
-        self.ca.wait_for("INSTRON_01:CHANNEL", timeout=30)
-
-    def test_WHEN_the_rig_is_initialized_THEN_the_status_is_ok(self):
-        self.ca.assert_that_pv_is("INSTRON_01:STAT:DISP", "System OK")
-=======
         self.ca = ChannelAccess(15, device_prefix="INSTRON_01")
         self.ca.wait_for("CHANNEL", timeout=30)
 
@@ -130,7 +123,6 @@
 
             self.ca.assert_that_pv_is("STAT:DISP", error, msg="code set {0} = {code_val}".format(code, code_val=code_val))
             self.ca.assert_pv_alarm_is("STAT:DISP", ChannelAccess.ALARM_MAJOR)
->>>>>>> 0f75814e
 
     def test_WHEN_the_rig_is_initialized_THEN_it_is_not_going(self):
         self.ca.assert_that_pv_is("GOING", "NO")
@@ -202,17 +194,10 @@
     def test_WHEN_arbitrary_command_C4_is_sent_THEN_Q4_gives_back_the_value_that_was_just_set(self):
 
         def _set_and_check(value):
-<<<<<<< HEAD
-            self.ca.set_pv_value("INSTRON_01:ARBITRARY:SP", "C4,1," + str(value))
-            self.ca.assert_that_pv_is("INSTRON_01:ARBITRARY:SP", "C4,1," + str(value))
-            self.ca.set_pv_value("INSTRON_01:ARBITRARY:SP", "Q4,1")
-            self.ca.assert_that_pv_is_number("INSTRON_01:ARBITRARY", value, tolerance=0.0001)
-=======
             self.ca.set_pv_value("ARBITRARY:SP", "C4,1," + str(value))
             self.ca.assert_that_pv_is("ARBITRARY:SP", "C4,1," + str(value))
             self.ca.set_pv_value("ARBITRARY:SP", "Q4,1")
             self.ca.assert_that_pv_is_number("ARBITRARY", value, tolerance=0.0001)
->>>>>>> 0f75814e
 
         for v in [0, 1, 0]:
             _set_and_check(v)
@@ -261,21 +246,8 @@
                 pv_name_rbv = pv_name + ":RBV"
                 self.ca.assert_setting_setpoint_sets_readback(val, readback_pv=pv_name_rbv, set_point_pv=pv_name)
 
-<<<<<<< HEAD
+    @skipIf(IOCRegister.uses_rec_sim, "In rec sim this test fails")
     def test_WHEN_the_setpoint_for_a_channel_is_set_THEN_the_readback_contains_the_value_that_was_just_set(self):
-        def _set_and_check(chan, value):
-            self.ca.set_pv_value("INSTRON_01:" + chan + ":SP", value)
-            self.ca.assert_that_pv_is_number("INSTRON_01:" + chan + ":SP:RBV", value, tolerance=0.005)
-
-        for chan in ["POS", "STRESS", "STRAIN"]:
-            for i in [1.0, 5.5, 1000]:
-                _set_and_check(chan, i)
-
-    def test_WHEN_channel_tolerance_is_set_THEN_it_changes(self):
-=======
-    @skipIf(IOCRegister.uses_rec_sim, "In rec sim this test fails")
-    def test_WHEN_the_setpoint_for_a_channel_is_set_THEN_the_readback_contains_the_value_that_was_just_set(self):
->>>>>>> 0f75814e
         def _set_and_check(chan, value):
             self.ca.set_pv_value(chan + ":SP", value)
             self.ca.assert_that_pv_is_number(chan + ":SP", value, tolerance=0.001)
