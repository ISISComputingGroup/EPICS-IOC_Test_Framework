--- conflicted
+++ resolved
@@ -300,11 +300,7 @@
                 self.ca.assert_setting_setpoint_sets_readback(val, readback_pv=pv_name_low, set_point_pv=pv_name,
                                                               expected_value=sp_val - val, expected_alarm=None)
 
-<<<<<<< HEAD
-    @skipIf(IOCRegister.uses_rec_sim, "Alarms not properly emulated in recsim")
-=======
     @skip_if_recsim("Alarms not properly emulated in recsim")
->>>>>>> 9aecfff2
     def test_GIVEN_a_big_tolerance_WHEN_the_setpoint_is_set_THEN_the_setpoint_has_no_alarms(self):
         def _set_and_check(chan, value):
             self.ca.set_pv_value(chan + ":SP", value)
@@ -315,11 +311,7 @@
             for i in [0.123, 567]:
                 _set_and_check(chan, i)
 
-<<<<<<< HEAD
-    @skipIf(IOCRegister.uses_rec_sim, "Alarms not properly emulated in recsim")
-=======
     @skip_if_recsim("Alarms not properly emulated in recsim")
->>>>>>> 9aecfff2
     def test_GIVEN_a_tolerance_of_minus_one_WHEN_the_setpoint_is_set_THEN_the_setpoint_readback_has_alarms(
             self):
         def _set_and_check(chan, value):
