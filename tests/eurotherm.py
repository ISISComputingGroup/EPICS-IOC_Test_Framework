--- conflicted
+++ resolved
@@ -16,7 +16,6 @@
 # PV names
 RBV_PV = "RBV"
 
-<<<<<<< HEAD
 IOCS = [
     {
         "name": DEVICE,
@@ -29,11 +28,10 @@
     },
 ]
 
+SENSOR_DISCONNECTED_VALUE = 1529
+
 
 TEST_MODES = [TestModes.RECSIM, TestModes.DEVSIM]
-=======
-SENSOR_DISCONNECTED_VALUE = 1529
->>>>>>> 3b83dcc7
 
 
 class EurothermTests(unittest.TestCase):
