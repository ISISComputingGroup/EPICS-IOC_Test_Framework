import unittest

import time
from utils.channel_access import ChannelAccess
from utils.test_modes import TestModes
from utils.testing import get_running_lewis_and_ioc, skip_if_recsim
from utils.ioc_launcher import get_default_ioc_dir, IOCRegister

# Internal Address of device (must be 2 characters)
ADDRESS = "A01"
# Numerical address of the device
ADDR_1 = 1
DEVICE = "EUROTHRM_01"
PREFIX = "{}:{}".format(DEVICE, ADDRESS)

# PV names
RBV_PV = "RBV"

<<<<<<< HEAD
SENSOR_DISCONNECTED_VALUE = 1529

=======
IOCS = [
    {
        "name": DEVICE,
        "directory": get_default_ioc_dir("EUROTHRM"),
        "macros": {
            "ADDR": ADDRESS,
            "ADDR_1": ADDR_1
        },
        "emulator": "eurotherm",
    },
]

SENSOR_DISCONNECTED_VALUE = 1529


TEST_MODES = [TestModes.RECSIM, TestModes.DEVSIM]

>>>>>>> 9aecfff2

class EurothermTests(unittest.TestCase):
    """
    Tests for the Eurotherm temperature controller.
    """

    def setUp(self):
        self._setup_lewis_and_channel_access()
        self._reset_device_state()

    def _setup_lewis_and_channel_access(self):
        self._lewis, self._ioc = get_running_lewis_and_ioc("eurotherm", DEVICE)
        self.ca = ChannelAccess(device_prefix=PREFIX)
        self.ca.wait_for(RBV_PV, timeout=30)
        self.ca.wait_for("CAL:SEL", timeout=10)
        self._lewis.backdoor_set_on_device("address", ADDRESS)

    def _reset_device_state(self):
        self.ca.set_pv_value("CAL:SEL", "None.txt")
<<<<<<< HEAD
=======
        self.ca.assert_that_pv_is("CAL:RBV", "None.txt")
>>>>>>> 9aecfff2

        intial_temp = 0.0

        self._set_setpoint_and_current_temperature(intial_temp)

        self._lewis.backdoor_set_on_device("ramping_on", False)
        self._lewis.backdoor_set_on_device("ramp_rate", 1.0)
        self.ca.set_pv_value("RAMPON:SP", 0)

        self._set_setpoint_and_current_temperature(intial_temp)
        self.ca.assert_that_pv_is("TEMP", intial_temp)
        # Ensure the temperature isn't being changed by a ramp any more
        self.ca.assert_pv_value_is_unchanged("TEMP", 5)

    def _set_setpoint_and_current_temperature(self, temperature):
        if IOCRegister.uses_rec_sim:
            self.ca.set_pv_value("SIM:TEMP:SP", temperature)
            self.ca.assert_that_pv_is("SIM:TEMP", temperature)
            self.ca.assert_that_pv_is("SIM:TEMP:SP", temperature)
            self.ca.assert_that_pv_is("SIM:TEMP:SP:RBV", temperature)
        else:
            self._lewis.backdoor_set_on_device("current_temperature", temperature)
            self._lewis.backdoor_set_on_device("ramp_setpoint_temperature", temperature)

    @skip_if_recsim("In rec sim this test fails")
    def test_WHEN_read_rbv_temperature_THEN_rbv_value_is_same_as_backdoor(self):
        expected_temperature = 10.0
        self._set_setpoint_and_current_temperature(expected_temperature)
        self.ca.assert_that_pv_is(RBV_PV, expected_temperature)

    @skip_if_recsim("In rec sim this test fails")
    def test_GIVEN_a_sp_WHEN_sp_read_rbv_temperature_THEN_rbv_value_is_same_as_sp(self):
        expected_temperature = 10.0
        self.ca.assert_setting_setpoint_sets_readback(expected_temperature, "SP:RBV", "SP")

    @skip_if_recsim("In rec sim this test fails")
    def test_WHEN_set_ramp_rate_in_K_per_min_THEN_current_temperature_reaches_set_point_in_expected_time(self):
        start_temperature = 5.0
        ramp_on = 1
        ramp_rate = 60.0
        setpoint_temperature = 25.0

        self._set_setpoint_and_current_temperature(start_temperature)
        self.ca.set_pv_value("TEMP:SP", start_temperature)

        self.ca.set_pv_value("RATE:SP", ramp_rate)
        self.ca.set_pv_value("RAMPON:SP", ramp_on)
        self.ca.set_pv_value("TEMP:SP", setpoint_temperature)

        start = time.time()
        self.ca.assert_that_pv_is_number("TEMP:SP:RBV", setpoint_temperature, timeout=60)
        end = time.time()
        self.assertAlmostEquals(end-start, 20, delta=1)

    @skip_if_recsim("In rec sim this test fails")
    def test_WHEN_sensor_disconnected_THEN_ramp_setting_is_disabled(self):
        self._lewis.backdoor_set_on_device("current_temperature", SENSOR_DISCONNECTED_VALUE)

        self.ca.assert_that_pv_is_number("RAMPON:SP.DISP", 1)

    @skip_if_recsim("In rec sim this test fails")
    def test_GIVEN_sensor_disconnected_WHEN_sensor_reconnected_THEN_ramp_setting_is_enabled(self):
        self._lewis.backdoor_set_on_device("current_temperature", SENSOR_DISCONNECTED_VALUE)

        self._lewis.backdoor_set_on_device("current_temperature", 0)

        self.ca.assert_that_pv_is_number("RAMPON:SP.DISP", 0)

    @skip_if_recsim("In rec sim this test fails")
    def test_GIVEN_ramp_was_off_WHEN_sensor_disconnected_THEN_ramp_is_off_and_cached_ramp_value_is_off(self):
        self.ca.set_pv_value("RAMPON:SP", 0)

        self._lewis.backdoor_set_on_device("current_temperature", SENSOR_DISCONNECTED_VALUE)

        self.ca.assert_that_pv_is("RAMPON", "OFF")
        self.ca.assert_that_pv_is("RAMPON:CACHE", "OFF")

    @skip_if_recsim("In rec sim this test fails")
    def test_GIVEN_ramp_was_on_WHEN_sensor_disconnected_THEN_ramp_is_off_and_cached_ramp_value_is_on(self):
        self.ca.set_pv_value("RAMPON:SP", 1)

        self._lewis.backdoor_set_on_device("current_temperature", SENSOR_DISCONNECTED_VALUE)

        self.ca.assert_that_pv_is("RAMPON", "OFF")
        self.ca.assert_that_pv_is("RAMPON:CACHE", "ON")

    @skip_if_recsim("In rec sim this test fails")
    def test_GIVEN_ramp_was_on_WHEN_sensor_disconnected_and_reconnected_THEN_ramp_is_on(self):
        self.ca.set_pv_value("RAMPON:SP", 1)

        self._lewis.backdoor_set_on_device("current_temperature", SENSOR_DISCONNECTED_VALUE)
        self.ca.assert_that_pv_is("RAMPON", "OFF")
        self._lewis.backdoor_set_on_device("current_temperature", 0)

        self.ca.assert_that_pv_is("RAMPON", "ON")

    def test_GIVEN_temperature_setpoint_followed_by_calibration_change_WHEN_same_setpoint_set_again_THEN_setpoint_readback_updates_to_set_value(self):

        # Arrange
        temperature = 50.0
        rbv_change_timeout = 10
        tolerance = 0.01
        self.ca.set_pv_value("RAMPON:SP", 0)
        self.ca.set_pv_value("CAL:SEL", "None.txt")
        self.ca.assert_that_pv_is("CAL:RBV", "None.txt")
        self.ca.set_pv_value("TEMP:SP", temperature)
        self.ca.assert_that_pv_is_number("TEMP:SP:RBV", temperature, tolerance=tolerance, timeout=rbv_change_timeout)
        self.ca.set_pv_value("CAL:SEL", "C006.txt")
        self.ca.assert_that_pv_is_not_number("TEMP:SP:RBV", temperature, tolerance=tolerance, timeout=rbv_change_timeout)

        # Act
        self.ca.set_pv_value("TEMP:SP", temperature)

        # Assert
        self.ca.assert_that_pv_is_number("TEMP:SP:RBV", temperature, tolerance=tolerance, timeout=rbv_change_timeout)<|MERGE_RESOLUTION|>--- conflicted
+++ resolved
@@ -16,10 +16,6 @@
 # PV names
 RBV_PV = "RBV"
 
-<<<<<<< HEAD
-SENSOR_DISCONNECTED_VALUE = 1529
-
-=======
 IOCS = [
     {
         "name": DEVICE,
@@ -37,7 +33,6 @@
 
 TEST_MODES = [TestModes.RECSIM, TestModes.DEVSIM]
 
->>>>>>> 9aecfff2
 
 class EurothermTests(unittest.TestCase):
     """
@@ -57,10 +52,7 @@
 
     def _reset_device_state(self):
         self.ca.set_pv_value("CAL:SEL", "None.txt")
-<<<<<<< HEAD
-=======
         self.ca.assert_that_pv_is("CAL:RBV", "None.txt")
->>>>>>> 9aecfff2
 
         intial_temp = 0.0
 
