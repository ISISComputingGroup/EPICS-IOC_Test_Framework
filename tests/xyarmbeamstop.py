--- conflicted
+++ resolved
@@ -7,16 +7,7 @@
 # Internal Address of device (must be 2 characters)
 from utils.test_modes import TestModes
 
-<<<<<<< HEAD
 GALIL_ADDR = "128.0.0.0"
-=======
-# MACROS to use for the IOC
-MACROS = {
-    "GALILADDR": GALIL_ADDR,
-    "IFXYBEAMSTOP": " ",
-    "MTRCTRL": "1",
-}
->>>>>>> 3b83dcc7
 
 PREFIX = "MOT"
 
@@ -68,8 +59,9 @@
         "name": "GALIL_01",
         "directory": get_default_ioc_dir("GALIL"),
         "macros": {
-            "GALILADDR01": GALIL_ADDR,
+            "GALILADDR": GALIL_ADDR,
             "IFXYBEAMSTOP": " ",
+            "MTRCTRL": "1",
         },
     },
 ]
