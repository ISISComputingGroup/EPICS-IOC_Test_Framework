import unittest
import math
<<<<<<< HEAD
import time
from itertools import starmap
=======
>>>>>>> 9aecfff2
from unittest import skip

from utils.channel_access import ChannelAccess
from utils.ioc_launcher import IOCRegister, get_default_ioc_dir

# Internal Address of device (must be 2 characters)
from utils.test_modes import TestModes

<<<<<<< HEAD
# MACROS to use for the IOC
MACROS = {
    "GALILADDR": GALIL_ADDR,
    "IFXYBEAMSTOP": " ",
    "MTRCTRL": "1",
}
=======
GALIL_ADDR = "128.0.0.0"
>>>>>>> 9aecfff2

PREFIX = "MOT"

# These are the coordinates for the stored position of the beamstop are for the test configuration. These coordinates
# are the position in the X-Y plane that the arm will be at when it is pointing vertically upwards and at zero on the
# W axis.
STORE_X, STORE_Y = -6.8, 2.7

# Stored positions of theta / w motors. These are the expected position of the two "real" motors
THETA_STORED_POS = math.pi/2.-0.2  # Bit less than 90 degrees to avoid going out of range
THETA_ACTIVE_POS = math.pi/4.      # Active position has the arm at 45 degrees.
W_STORED_POS = -2.0                # Bit less than 0 for the horizontal motor position
W_ACTIVE_POS = 0.                  # Active position has the arm at the position the motor started at

# These are the coordinates for the active position of the beamstop are for the test configuration. These coordinates
# are the position in the X-Y plane that the arm will be at when it is pointing diagonally at 45 degrees and at zero
# in the W axis.
ACTIVE_X, ACTIVE_Y = 0., 0.

# Flags for whether the arm should be active or stored
ACTIVE, STORE = 0, 1

# Motor position tolerance
TOLERANCE = 2e-1
# Length of time to wait for RBV to reach setpoint
RBV_TIMEOUT = 50

# PV names for X/Y motors
MOTOR_X = "MOT:ARM:X"
MOTOR_Y = "MOT:ARM:Y"
MOTOR_X_RBV = "MOT:ARM:X.RBV"
MOTOR_Y_RBV = "MOT:ARM:Y.RBV"

# PV names for "real" motors
MTR1 = "MOT:MTR0101"
MTR2 = "MOT:MTR0102"

# PV for store/active command
STORE_PV = "MOT:ARM:STORE"
STORE_SP = "ARM:STORE:SP"

# PV for tweaking X/Y position
TWEAK_X = "ARM:X:TWEAK"
TWEAK_Y = "ARM:Y:TWEAK"


IOCS = [
    {
        "name": "GALIL_01",
        "directory": get_default_ioc_dir("GALIL"),
        "macros": {
            "GALILADDR": GALIL_ADDR,
            "IFXYBEAMSTOP": " ",
            "MTRCTRL": "1",
        },
    },
]


TEST_MODES = [TestModes.DEVSIM]

@skip("This test is very unstable. It should work; it has been disabled so that we can see other failures on Jenkins")
class XyarmbeamstopTests(unittest.TestCase):
    """
    Tests for the Larmor X-Y Beamstop
    """
    def setUp(self):
        self._ioc = IOCRegister.get_running("GALIL_01")
        self.ca = ChannelAccess(default_timeout=30)
        self.ca.wait_for(MOTOR_X, timeout=60)
        self._set_pv_value(STORE_SP, ACTIVE)
        self._assert_setpoint_and_readback_reached(ACTIVE_X, ACTIVE_Y)

    def _set_pv_value(self, pv_name, value):
        self.ca.set_pv_value("{0}:{1}".format(PREFIX, pv_name), value)

    def _set_x(self, value):
        self._set_pv_value("ARM:X:SP", value)

    def _set_y(self, value):
        self._set_pv_value("ARM:Y:SP", value)

    def _assert_setpoint_and_readback_reached(self, x_position, y_position):
        """
        Check that both the setpoint for has been set and the readback value reaches that setpoint
        :param x_position: the expected value to move the x axis to
        :param y_position: the expected value to move the y axis to
        :return:
        """
        self.ca.assert_that_pv_is_number(MOTOR_X, x_position, TOLERANCE)
        self.ca.assert_that_pv_is_number(MOTOR_Y, y_position, TOLERANCE)
        self.ca.assert_that_pv_is_number(MOTOR_X_RBV, x_position, TOLERANCE, timeout=RBV_TIMEOUT)
        self.ca.assert_that_pv_is_number(MOTOR_Y_RBV, y_position, TOLERANCE, timeout=RBV_TIMEOUT)

    def test_WHEN_set_x_y_THEN_beamstop_moves_to_set_position(self):
        x = 1.0
        y = 2.0
        self._set_x(x)
        self._set_y(y)

        self._assert_setpoint_and_readback_reached(x, y)

    def test_WHEN_set_to_store_state_THEN_beamstop_move_to_store_position(self):
        self._set_pv_value(STORE_SP, STORE)

        self._assert_setpoint_and_readback_reached(STORE_X, STORE_Y)

        self.ca.assert_that_pv_is(STORE_PV, "STORED")

        self._assert_setpoint_and_readback_reached(STORE_X, STORE_Y)

        self.ca.assert_that_pv_is_number(MTR1, THETA_STORED_POS, TOLERANCE)
        self.ca.assert_that_pv_is_number(MTR2, W_STORED_POS, TOLERANCE)

    def test_GIVEN_beamstop_in_stored_state_WHEN_try_to_move_beamstop_THEN_beamstop_cannot_be_move(self):
        # store the arm
        self._set_pv_value(STORE_SP, STORE)

        self._assert_setpoint_and_readback_reached(STORE_X, STORE_Y)

        # Now try and move it. This should not move as the motor has put access disabled.
        attempted_move_x = 0.2
        attempted_move_y = 0.2
        self._set_x(attempted_move_x)
        self._set_y(attempted_move_y)

        self.ca.assert_that_pv_is(STORE_PV, "STORED")
        self._assert_setpoint_and_readback_reached(STORE_X, STORE_Y)

        self.ca.assert_that_pv_is_number(MTR1, THETA_STORED_POS, TOLERANCE)
        self.ca.assert_that_pv_is_number(MTR2, W_STORED_POS, TOLERANCE)

    @skip("This test is very unstable. "
          "It should work; it has been disabled so that we can see other failures on Jenkins")
    def test_GIVEN_beamstop_in_stored_state_WHEN_set_to_active_state_THEN_beamstop_moves_to_active_position(self):
        # First put it into stored mode
        self._set_pv_value(STORE_SP, STORE)

        self._assert_setpoint_and_readback_reached(STORE_X, STORE_Y)

        # Then check it comes back out
        self._set_pv_value(STORE_SP, ACTIVE)

        self.ca.assert_that_pv_is(STORE_PV, "ACTIVE")

        self._assert_setpoint_and_readback_reached(ACTIVE_X, ACTIVE_Y)

        self.ca.assert_that_pv_is_number(MTR1, THETA_ACTIVE_POS, TOLERANCE)
        self.ca.assert_that_pv_is_number(MTR2, W_ACTIVE_POS, TOLERANCE)

    def test_WHEN_tweak_x_in_positive_direction_THEN_x_is_offset_relative_to_current_position_by_given_amount(self):
        start_x = 1.0
        tweak_x = 0.1
        expected_x = 1.1

        self._set_x(start_x)
        self._set_pv_value(TWEAK_X, tweak_x)

        self.ca.assert_that_pv_is_number(MOTOR_X, expected_x, TOLERANCE)
        self.ca.assert_that_pv_is_number(MOTOR_X_RBV, expected_x, TOLERANCE)

    def test_WHEN_tweak_y_in_positive_direction_THEN_y_is_offset_relative_to_current_position_by_given_amount(self):
        start_y = 1.0
        tweak_y = 0.1
        expected_y = 1.1

        self._set_y(start_y)
        self._set_pv_value(TWEAK_Y, tweak_y)

        self.ca.assert_that_pv_is_number(MOTOR_Y, expected_y, TOLERANCE)
        self.ca.assert_that_pv_is_number(MOTOR_Y_RBV, expected_y, TOLERANCE)

    def test_WHEN_tweak_x_in_negative_direction_THEN_x_is_offset_relative_to_current_position_by_given_amount(self):
        start_x = 1.0
        tweak_x = -0.1
        expected_x = 0.9

        self._set_x(start_x)
        self._set_pv_value(TWEAK_X, tweak_x)

        self.ca.assert_that_pv_is_number(MOTOR_X, expected_x, TOLERANCE)
        self.ca.assert_that_pv_is_number(MOTOR_X_RBV, expected_x, TOLERANCE)

    def test_WHEN_tweak_y_in_negative_direction_THEN_y_is_offset_relative_to_current_position_by_given_amount(self):
        start_y = 1.0
        tweak_y = -0.1
        expected_y = 0.9

        self._set_y(start_y)
        self._set_pv_value(TWEAK_Y, tweak_y)

        self.ca.assert_that_pv_is_number(MOTOR_Y, expected_y, TOLERANCE)
        self.ca.assert_that_pv_is_number(MOTOR_Y_RBV, expected_y, TOLERANCE)

    def test_WHEN_set_shutter_to_open_THEN_shutter_is_set_to_open_state(self):
        self._set_pv_value("SHUTTERS:SP", 1)
        self.ca.assert_that_pv_is("MOT:SHUTTERS", "OPEN")<|MERGE_RESOLUTION|>--- conflicted
+++ resolved
@@ -1,10 +1,5 @@
 import unittest
 import math
-<<<<<<< HEAD
-import time
-from itertools import starmap
-=======
->>>>>>> 9aecfff2
 from unittest import skip
 
 from utils.channel_access import ChannelAccess
@@ -13,16 +8,7 @@
 # Internal Address of device (must be 2 characters)
 from utils.test_modes import TestModes
 
-<<<<<<< HEAD
-# MACROS to use for the IOC
-MACROS = {
-    "GALILADDR": GALIL_ADDR,
-    "IFXYBEAMSTOP": " ",
-    "MTRCTRL": "1",
-}
-=======
 GALIL_ADDR = "128.0.0.0"
->>>>>>> 9aecfff2
 
 PREFIX = "MOT"
 
@@ -155,8 +141,6 @@
         self.ca.assert_that_pv_is_number(MTR1, THETA_STORED_POS, TOLERANCE)
         self.ca.assert_that_pv_is_number(MTR2, W_STORED_POS, TOLERANCE)
 
-    @skip("This test is very unstable. "
-          "It should work; it has been disabled so that we can see other failures on Jenkins")
     def test_GIVEN_beamstop_in_stored_state_WHEN_set_to_active_state_THEN_beamstop_moves_to_active_position(self):
         # First put it into stored mode
         self._set_pv_value(STORE_SP, STORE)
