import unittest
import os
import subprocess

import itertools
from parameterized import parameterized

from utils.channel_access import ChannelAccess
from utils.ioc_launcher import ProcServLauncher
from utils.ioc_launcher import IOCRegister
<<<<<<< HEAD
from utils.testing import parameterized_list
=======
from utils.testing import parameterized_list, unstable_test
>>>>>>> 74f9d190
from utils.test_modes import TestModes
from genie_python.genie_cachannel_wrapper import CaChannelWrapper, CaChannelException
from genie_python.channel_access_exceptions import ReadAccessException

DEVICE_PREFIX = "SIMPLE"
IOC_STARTED_TEXT = "epics>"

EPICS_ROOT = os.getenv("EPICS_KIT_ROOT")

IOCS = [
    {
        "ioc_launcher_class": ProcServLauncher,
        "name": DEVICE_PREFIX,
        "directory": os.path.realpath(os.path.join(EPICS_ROOT, "ISIS", "SimpleIoc", "master", "iocBoot", "iocsimple")),
        "macros": {},
        "started_text": IOC_STARTED_TEXT,
    },
]
PROTECTION_TYPES = ["RO", "DISP", "RODISP", ]
RECORD_TYPES = ["AO", "AI", "BO", "BI", "MBBO", "MBBI", "STRINGIN", "STRINGOUT", "CALC", "CALCOUT", ]
protection_dict = {"RO": "in READONLY ASG", "DISP": "with DISP=1", "RODISP": "in READONLY ASG with DISP=1", }

TEST_MODES = [TestModes.RECSIM, ]

# Wait 5 minutes for the IOC to come back up
MAX_TIME_TO_WAIT_FOR_IOC_TO_START = 300


def write_through_cmd(address, new_val):
    null_file = open(os.devnull, 'w')
    subprocess.call(['caput', "{}{}:{}".format(os.environ["MYPVPREFIX"], DEVICE_PREFIX, address),
                     str(new_val)], stdout=null_file, stderr=subprocess.STDOUT)


class SimpleTests(unittest.TestCase):
    """
    Tests for the Simple IOC
    """

    def setUp(self):
        self._ioc = IOCRegister.get_running(DEVICE_PREFIX)
        self.assertIsNotNone(self._ioc)

        self.ca = ChannelAccess(device_prefix=DEVICE_PREFIX, default_timeout=30)

        # Some of the ca test PVs seem to take a while to appear on build server.
        for protection, record in itertools.product(PROTECTION_TYPES, RECORD_TYPES):
            self.ca.assert_that_pv_exists("CATEST:{}:{}".format(record, protection), timeout=120)

        self.set_auto_restart_to_true()

    def set_auto_restart_to_true(self):
        if not self._ioc.autorestart:
            self._ioc.toggle_autorestart()

    def test_GIVEN_running_ioc_in_auto_restart_mode_WHEN_ioc_crashes_THEN_ioc_reboots(self):
        # GIVEN
        self.set_auto_restart_to_true()
        self.ca.assert_that_pv_exists("DISABLE")

        # WHEN
        self.ca.set_pv_value("CRASHVALUE", "1")

        self._ioc.log_file_manager.wait_for_console(MAX_TIME_TO_WAIT_FOR_IOC_TO_START, IOC_STARTED_TEXT)

        # THEN
        self.ca.assert_that_pv_exists("DISABLE", timeout=30)

    def get_toggle_value(self, address):
        """
        Gets the value of the PV and the value that will toggle it
        :return: Tuple of value before and value to toggle
        """
        val_before = self.ca.get_pv_value(address)
        return val_before, 0 if val_before == "1" or val_before == "ON" else 1

    @parameterized.expand(parameterized_list(itertools.product(PROTECTION_TYPES, RECORD_TYPES)))
<<<<<<< HEAD
=======
    @unstable_test(max_retries=5, wait_between_runs=10)
>>>>>>> 74f9d190
    def test_GIVEN_PV_write_protection_WHEN_written_to_through_python_THEN_nothing_changes(
            self, _, protection, record):

        def check_write_through_python(addr, record_type):
            val_before, new_val = self.get_toggle_value(addr)
            chan = CaChannelWrapper.get_chan("{}{}:{}".format(os.environ["MYPVPREFIX"], DEVICE_PREFIX, addr))
            try:
                if record_type in ["STRINGIN", "STRINGOUT"]:
                    chan.putw(str(new_val))
                else:
                    chan.putw(new_val)
            except CaChannelException:
                pass
            return val_before != self.ca.get_pv_value(addr)

        address = "CATEST:{}:{}".format(record, protection)
        self.ca.assert_that_pv_exists(address)
        if check_write_through_python(address, record):
            self.fail("Could (wrongly) use python to write to {} pvs {}".format(record, protection_dict[protection]))

    @parameterized.expand(parameterized_list(itertools.product(PROTECTION_TYPES, RECORD_TYPES)))
<<<<<<< HEAD
=======
    @unstable_test(max_retries=5, wait_between_runs=10)
>>>>>>> 74f9d190
    def test_GIVEN_PV_readonly_or_with_disp_true_WHEN_written_to_through_cmd_THEN_nothing_changes(
            self, _, protection, record):

        def check_write_through_cmd(addr):
            val_before, new_val = self.get_toggle_value(addr)
            write_through_cmd(addr, new_val)
            return val_before != self.ca.get_pv_value(addr)

        address = "CATEST:{}:{}".format(record, protection)
        self.ca.assert_that_pv_exists(address)
        if check_write_through_cmd(address):
            self.fail("Could (wrongly) use cmd to write to {} pvs {}".format(record, protection_dict[protection]))

    @parameterized.expand(parameterized_list(RECORD_TYPES))
<<<<<<< HEAD
=======
    @unstable_test(max_retries=5, wait_between_runs=10)
>>>>>>> 74f9d190
    def test_GIVEN_PV_in_hidden_mode_WHEN_read_attempted_THEN_get_error(self, _, record):
        address = "CATEST:{}:HIDDEN".format(record)
        self.ca.assert_that_pv_exists(address)
        try:
            self.ca.get_pv_value(address)
            self.fail("{} pv could be read in hidden mode".format(record))
        except ReadAccessException:
            pass

    @parameterized.expand(parameterized_list(itertools.product(PROTECTION_TYPES, RECORD_TYPES)))
<<<<<<< HEAD
=======
    @unstable_test(max_retries=5, wait_between_runs=10)
>>>>>>> 74f9d190
    def test_GIVEN_PV_in_READONLY_mode_or_with_disp_true_WHEN_linked_to_THEN_link_successful(
            self, _, protection, record):
        address = "CATEST:{}:{}".format(record, protection)
        address_out = "{}:OUT".format(address)
        self.ca.assert_that_pv_exists(address)
        val_before, new_val = self.get_toggle_value(address)
        write_through_cmd(address_out, new_val)
        if val_before == self.ca.get_pv_value(address):
            self.fail("OUT field failed to forward value to {} pvs {}".format(record, protection_dict[protection]))

    @parameterized.expand(parameterized_list(itertools.product(PROTECTION_TYPES, RECORD_TYPES)))
<<<<<<< HEAD
=======
    @unstable_test(max_retries=5, wait_between_runs=10)
>>>>>>> 74f9d190
    def test_GIVEN_PV_READONLY_or_with_disp_true_WHEN_told_to_process_by_python_THEN_nothing_happens(
            self, _, protection, record):

        def check_write_through_python(addr):
            chan = CaChannelWrapper.get_chan("{}{}:{}.PROC".format(os.environ["MYPVPREFIX"], DEVICE_PREFIX, addr))
            try:
                chan.putw("1")
            except CaChannelException:
                pass
            return self.ca.get_pv_value(addr + ":PROC") == "1"  # starts off as 0, goes to 1 when processed (fail)

        address = "CATEST:{}:{}".format(record, protection)
        self.ca.assert_that_pv_exists(address)
        if check_write_through_python(address):
            self.fail("Could (wrongly) use python to process protected pvs using {} pvs {}".format(
                record, protection_dict[protection]))

    @parameterized.expand(parameterized_list(itertools.product(PROTECTION_TYPES, RECORD_TYPES)))
<<<<<<< HEAD
=======
    @unstable_test(max_retries=5, wait_between_runs=10)
>>>>>>> 74f9d190
    def test_GIVEN_PV_READONLY_or_with_disp_true_WHEN_told_to_process_by_cmd_THEN_nothing_changes(
            self, _, protection, record):

        def check_write_through_cmd(addr):
            write_through_cmd(addr, "1")
            return self.ca.get_pv_value(addr + ":PROC") == "1"  # starts off as 0, goes to 1 when processed (fail)
            
        address = "CATEST:{}:{}".format(record, protection)
        self.ca.assert_that_pv_exists(address)
        if check_write_through_cmd(address):
            self.fail("Could (wrongly) use cmd to process protected pvs using {} pvs {}".format(
<<<<<<< HEAD
                record, protection_dict[protection]))
=======
                record, protection_dict[protection]))

    def test_GIVEN_PV_WHEN_written_and_read_million_times_THEN_value_read_correctly(self):
        for i in range(1000):
            self.ca.assert_setting_setpoint_sets_readback(i, "LONG")
>>>>>>> 74f9d190
<|MERGE_RESOLUTION|>--- conflicted
+++ resolved
@@ -8,11 +8,7 @@
 from utils.channel_access import ChannelAccess
 from utils.ioc_launcher import ProcServLauncher
 from utils.ioc_launcher import IOCRegister
-<<<<<<< HEAD
-from utils.testing import parameterized_list
-=======
 from utils.testing import parameterized_list, unstable_test
->>>>>>> 74f9d190
 from utils.test_modes import TestModes
 from genie_python.genie_cachannel_wrapper import CaChannelWrapper, CaChannelException
 from genie_python.channel_access_exceptions import ReadAccessException
@@ -90,10 +86,7 @@
         return val_before, 0 if val_before == "1" or val_before == "ON" else 1
 
     @parameterized.expand(parameterized_list(itertools.product(PROTECTION_TYPES, RECORD_TYPES)))
-<<<<<<< HEAD
-=======
     @unstable_test(max_retries=5, wait_between_runs=10)
->>>>>>> 74f9d190
     def test_GIVEN_PV_write_protection_WHEN_written_to_through_python_THEN_nothing_changes(
             self, _, protection, record):
 
@@ -115,10 +108,7 @@
             self.fail("Could (wrongly) use python to write to {} pvs {}".format(record, protection_dict[protection]))
 
     @parameterized.expand(parameterized_list(itertools.product(PROTECTION_TYPES, RECORD_TYPES)))
-<<<<<<< HEAD
-=======
     @unstable_test(max_retries=5, wait_between_runs=10)
->>>>>>> 74f9d190
     def test_GIVEN_PV_readonly_or_with_disp_true_WHEN_written_to_through_cmd_THEN_nothing_changes(
             self, _, protection, record):
 
@@ -133,10 +123,7 @@
             self.fail("Could (wrongly) use cmd to write to {} pvs {}".format(record, protection_dict[protection]))
 
     @parameterized.expand(parameterized_list(RECORD_TYPES))
-<<<<<<< HEAD
-=======
     @unstable_test(max_retries=5, wait_between_runs=10)
->>>>>>> 74f9d190
     def test_GIVEN_PV_in_hidden_mode_WHEN_read_attempted_THEN_get_error(self, _, record):
         address = "CATEST:{}:HIDDEN".format(record)
         self.ca.assert_that_pv_exists(address)
@@ -147,10 +134,7 @@
             pass
 
     @parameterized.expand(parameterized_list(itertools.product(PROTECTION_TYPES, RECORD_TYPES)))
-<<<<<<< HEAD
-=======
     @unstable_test(max_retries=5, wait_between_runs=10)
->>>>>>> 74f9d190
     def test_GIVEN_PV_in_READONLY_mode_or_with_disp_true_WHEN_linked_to_THEN_link_successful(
             self, _, protection, record):
         address = "CATEST:{}:{}".format(record, protection)
@@ -162,10 +146,7 @@
             self.fail("OUT field failed to forward value to {} pvs {}".format(record, protection_dict[protection]))
 
     @parameterized.expand(parameterized_list(itertools.product(PROTECTION_TYPES, RECORD_TYPES)))
-<<<<<<< HEAD
-=======
     @unstable_test(max_retries=5, wait_between_runs=10)
->>>>>>> 74f9d190
     def test_GIVEN_PV_READONLY_or_with_disp_true_WHEN_told_to_process_by_python_THEN_nothing_happens(
             self, _, protection, record):
 
@@ -184,10 +165,7 @@
                 record, protection_dict[protection]))
 
     @parameterized.expand(parameterized_list(itertools.product(PROTECTION_TYPES, RECORD_TYPES)))
-<<<<<<< HEAD
-=======
     @unstable_test(max_retries=5, wait_between_runs=10)
->>>>>>> 74f9d190
     def test_GIVEN_PV_READONLY_or_with_disp_true_WHEN_told_to_process_by_cmd_THEN_nothing_changes(
             self, _, protection, record):
 
@@ -199,12 +177,8 @@
         self.ca.assert_that_pv_exists(address)
         if check_write_through_cmd(address):
             self.fail("Could (wrongly) use cmd to process protected pvs using {} pvs {}".format(
-<<<<<<< HEAD
-                record, protection_dict[protection]))
-=======
                 record, protection_dict[protection]))
 
     def test_GIVEN_PV_WHEN_written_and_read_million_times_THEN_value_read_correctly(self):
         for i in range(1000):
-            self.ca.assert_setting_setpoint_sets_readback(i, "LONG")
->>>>>>> 74f9d190
+            self.ca.assert_setting_setpoint_sets_readback(i, "LONG")