import unittest
import os
from parameterized import parameterized

from utils.ioc_launcher import get_default_ioc_dir
from utils.test_modes import TestModes
from utils.channel_access import ChannelAccess
from utils.axis import set_axis_moving, assert_axis_moving, assert_axis_not_moving

test_path = os.path.realpath(
    os.path.join(os.getenv("EPICS_KIT_ROOT"), "support", "motorExtensions", "master", "settings", "sans2d")
)

GALIL_ADDR = "127.0.0.1"

# Create GALIL_03, GALIL_04 and GALIL_05
IOCS = [
    {
        "name": "GALIL_0{}".format(i),
        "directory": get_default_ioc_dir("GALIL", i),
        "custom_prefix": "MOT",
        "pv_for_existence": "MTR0{}01".format(i),
        "macros": {
            "GALILADDR": GALIL_ADDR,
            "MTRCTRL": "0{}".format(i),
            "GALILCONFIGDIR": test_path.replace("\\", "/"),
        }
    } for i in [3, 4, 5]
]

TEST_MODES = [TestModes.RECSIM]

AXES_TO_STOP = [
    "FRONTDETZ", "FRONTDETX", "FRONTDETROT", "REARDETZ", "REARDETX", "REARBAFFLEZ", "FRONTBAFFLEZ",
    "BEAMSTOPX", "BEAMSTOP2Y", "BEAMSTOP1Y", "BEAMSTOP3Y", "FRONTBEAMSTOP",
    "JAWRIGHT", "JAWLEFT", "JAWUP", "JAWDOWN", "FRONTSTRIP", "REARSTRIP"
]


class Sans2dVacTankTests(unittest.TestCase):
    """
    Tests for the sans2d vacuum tank motor extensions.
    """

    def setUp(self):
        self.ca = ChannelAccess(device_prefix="MOT")

    @parameterized.expand(AXES_TO_STOP)
    def test_GIVEN_axis_moving_WHEN_stop_all_THEN_axis_stopped(self, axis):
        for _ in range(3):
            set_axis_moving(axis)
            assert_axis_moving(axis)
            self.ca.set_pv_value("SANS2DVAC:STOP_MOTORS:ALL", 1)
<<<<<<< HEAD
            self.assert_axis_not_moving(axis)

    def test_GIVEN_front_beamstop_moving_WHEN_front_detector_angle_goes_out_of_range_THEN_front_beamstop_stops(self):
        self.ca.set_pv_value("FRONTDETROT:SP", 0, wait=True)
        self.set_axis_moving("FRONTBEAMSTOP")
        self.assert_axis_moving("FRONTBEAMSTOP")
        self.ca.set_pv_value("FRONTDETROT:SP", -3)
        self.ca.assert_that_pv_is("SANS2DVAC:INHIBIT_FRONTBEAMSTOP", 1)
        self.assert_axis_not_moving("FRONTBEAMSTOP")

    def test_GIVEN_front_beamstop_not_moving_AND_front_detector_angle_goes_out_of_range_THEN_front_beamstop_cannot_move(self):
        self.ca.set_pv_value("FRONTDETROT:SP", -3, wait=True)
        start_position = self.ca.get_pv_value("FRONTBEAMSTOP")
        self.set_axis_moving("FRONTBEAMSTOP")
        self.ca.assert_that_pv_is("SANS2DVAC:INHIBIT_FRONTBEAMSTOP", 1)
        end_position = self.ca.get_pv_value("FRONTBEAMSTOP")
        self.assertEqual(start_position, end_position)
=======
            assert_axis_not_moving(axis)
>>>>>>> 4e1981ac
<|MERGE_RESOLUTION|>--- conflicted
+++ resolved
@@ -51,24 +51,20 @@
             set_axis_moving(axis)
             assert_axis_moving(axis)
             self.ca.set_pv_value("SANS2DVAC:STOP_MOTORS:ALL", 1)
-<<<<<<< HEAD
-            self.assert_axis_not_moving(axis)
+            assert_axis_not_moving(axis)
 
     def test_GIVEN_front_beamstop_moving_WHEN_front_detector_angle_goes_out_of_range_THEN_front_beamstop_stops(self):
         self.ca.set_pv_value("FRONTDETROT:SP", 0, wait=True)
-        self.set_axis_moving("FRONTBEAMSTOP")
-        self.assert_axis_moving("FRONTBEAMSTOP")
+        set_axis_moving("FRONTBEAMSTOP")
+        assert_axis_moving("FRONTBEAMSTOP")
         self.ca.set_pv_value("FRONTDETROT:SP", -3)
         self.ca.assert_that_pv_is("SANS2DVAC:INHIBIT_FRONTBEAMSTOP", 1)
-        self.assert_axis_not_moving("FRONTBEAMSTOP")
+        assert_axis_not_moving("FRONTBEAMSTOP")
 
     def test_GIVEN_front_beamstop_not_moving_AND_front_detector_angle_goes_out_of_range_THEN_front_beamstop_cannot_move(self):
         self.ca.set_pv_value("FRONTDETROT:SP", -3, wait=True)
         start_position = self.ca.get_pv_value("FRONTBEAMSTOP")
-        self.set_axis_moving("FRONTBEAMSTOP")
+        set_axis_moving("FRONTBEAMSTOP")
         self.ca.assert_that_pv_is("SANS2DVAC:INHIBIT_FRONTBEAMSTOP", 1)
         end_position = self.ca.get_pv_value("FRONTBEAMSTOP")
         self.assertEqual(start_position, end_position)
-=======
-            assert_axis_not_moving(axis)
->>>>>>> 4e1981ac
