import unittest

from parameterized import parameterized
from utils.test_modes import TestModes
from utils.channel_access import ChannelAccess
from utils.ioc_launcher import get_default_ioc_dir, IOCRegister
from utils.testing import get_running_lewis_and_ioc, skip_if_recsim, parameterized_list

DEVICE_PREFIX = "CRYOSMS_01"
EMULATOR_NAME = "cryogenic_sms"

IOCS = [
    {
        "name": DEVICE_PREFIX,
        "directory": get_default_ioc_dir("CRYOSMS"),
        "emulator": EMULATOR_NAME,
        "macros": {
            "MAX_CURR": 135,
            "T_TO_A": 0.037,
            "MAX_VOLT": 9.9,
            "WRITE_UNIT": "Amps",
            "DISPLAY_UNIT": "Gauss",
            "RAMP_FILE": "C:\\Instrument\\Apps\\EPICS\\support\\cryosms\\master\\ramps\\test.txt",
            "MID_TOLERANCE": 0.1,
            "TARGET_TOLERANCE": 0.01,
            "ALLOW_PERSIST": "No",
            "USE_SWITCH": "No",
            "USE_MAGNET_TEMP": "No",
            "COMP_OFF_ACT": "No",
            "HOLD_TIME_ZERO": 12,
            "HOLD_TIME": 30,
            "VOLT_STABILITY_DURATION": 300,
            "VOLT_TOLERANCE": 0.2,
            "FAST_RATE": 0.5,
            "RESTORE_WRITE_UNIT_TIMEOUT": 10,
        }
    },
]


TEST_MODES = [TestModes.DEVSIM, TestModes.RECSIM]
TEST_RAMPS = [[(0, 1), [1.12]],
              [(0.5, 2.5), [1.12, 0.547, 0.038]],
              [(-0.5, -2.5), [1.12, 0.547, 0.038]],
              [(2.5, 0.5), [0.038, 0.547, 1.12]],
              [(2.5, -2.5)], [0.038, 0.547, 1.12, 0.547, 0.038],
              [(-2.5, 2.5)], [0.038, 0.547, 1.12, 0.547, 0.038],
              ]


class CryoSMSTests(unittest.TestCase):
    def setUp(self):
        self._lewis, self._ioc = get_running_lewis_and_ioc(EMULATOR_NAME, DEVICE_PREFIX)
        self.ca = ChannelAccess(device_prefix=DEVICE_PREFIX, default_timeout=10)

        if IOCRegister.uses_rec_sim:
            self.ca.assert_that_pv_exists("DISABLE", timeout=30)
        else:
            self.ca.assert_that_pv_is("INIT", "Startup complete",  timeout=30)
            self.ca.set_pv_value("PAUSE:SP", 0)
            self.ca.set_pv_value("ABORT:SP", 0)
            self.ca.assert_that_pv_is("RAMP:STAT", "HOLDING ON TARGET")

    @skip_if_recsim("Cannot properly simulate device startup in recsim")
    def test_GIVEN_certain_macros_WHEN_IOC_loads_THEN_correct_values_initialised(self):
        expectedValues = {"OUTPUT:SP": 0,
                          "OUTPUT": 0,
                          "OUTPUT:COIL": 0,
                          "OUTPUT:PERSIST": 0,
                          "OUTPUT:VOLT": 0,
                          "RAMP:RATE": 1.12,
                          "READY": 1,
                          "RAMP:RAMPING": 0,
                          "TARGET:TIME": 0,
                          "STAT": "",
                          "HEATER:STAT": "OFF",
                          "START:SP.DISP": "0",
                          "PAUSE:SP.DISP": "0",
                          "ABORT:SP.DISP": "0",
                          "OUTPUT:SP.DISP": "0",
                          "MAGNET:MODE.DISP": "1",
                          "RAMP:LEADS.DISP": "1",
                          }
        failedPVs = []
        for PV in expectedValues:
            try:
                self.ca.assert_that_pv_is(PV, expectedValues[PV], timeout=5)
            except Exception as e:
                failedPVs.append(e.message)
        if failedPVs:
            self.fail("The following PVs generated errors:\n{}".format("\n".join(failedPVs)))

    @parameterized.expand(["TESLA", "AMPS"])
    def test_GIVEN_outputmode_sp_correct_WHEN_outputmode_sp_written_to_THEN_outputmode_changes(self, units):
        self.ca.assert_setting_setpoint_sets_readback(units, "OUTPUTMODE", "OUTPUTMODE:SP", timeout=10)

<<<<<<< HEAD
    @parameterized.expand(parameterized_list(TEST_RAMPS))
    def test_GIVEN_psu_at_field_strength_A_WHEN_told_to_ramp_to_B_THEN_correct_rates_used(self, ramp_data):
        startPoint, endPoint = ramp_data[0]
        rampRateSequence = ramp_data[1]
        self._lewis.backdoor_set_on_device("output", startPoint)
        self.ca.set_pv_value("MID:SP", endPoint)
        self.ca.set_pv_value("START:SP", 1)
        for rate in rampRateSequence:
            self.ca.assert_that_pv_is("RAMP:RATE", rate)
=======
    @skip_if_recsim("C++ driver can not correctly initialise in recsim")
    def test_GIVEN_IOC_not_ramping_WHEN_ramp_started_THEN_simulated_ramp_performed(self):
        self.ca.set_pv_value("START:SP", 1)
        self.ca.assert_that_pv_is("RAMP:STAT", "RAMPING", msg="Ramping failed to start")
        self.ca.assert_that_pv_is("RAMP:STAT", "HOLDING ON TARGET", timeout=10)

    @skip_if_recsim("C++ driver can not correctly initialise in recsim")
    def test_GIVEN_IOC_ramping_WHEN_paused_and_unpaused_THEN_ramp_is_paused_resumed_and_completes(self):
        # GIVEN ramping
        self.ca.set_pv_value("START:SP", 1)
        self.ca.assert_that_pv_is("RAMP:STAT", "RAMPING")
        # Pauses when pause set to true
        self.ca.set_pv_value("PAUSE:SP", 1)
        self.ca.assert_that_pv_is("RAMP:STAT", "HOLDING ON PAUSE", msg="Ramping failed to pause")
        self.ca.assert_that_pv_is_not("RAMP:STAT", "HOLDING ON TARGET", timeout=5,
                                      msg="Ramp completed even though it should have paused")
        # Resumes when pause set to false, completes ramp
        self.ca.set_pv_value("PAUSE:SP", 0)
        self.ca.assert_that_pv_is("RAMP:STAT", "RAMPING", msg="Ramping failed to resume")
        self.ca.assert_that_pv_is("RAMP:STAT", "HOLDING ON TARGET", timeout=10, msg="Ramping failed to complete")

    @skip_if_recsim("C++ driver can not correctly initialise in recsim")
    def test_GIVEN_IOC_ramping_WHEN_aborted_THEN_ramp_aborted(self):
        # Given Ramping
        self.ca.set_pv_value("START:SP", 1)
        self.ca.assert_that_pv_is("RAMP:STAT", "RAMPING")
        # Aborts when abort set to true, then hits ready again
        self.ca.set_pv_value("ABORT:SP", 1)
        self.ca.assert_that_pv_is("RAMP:STAT", "HOLDING ON TARGET", timeout=10)

    @skip_if_recsim("C++ driver can not correctly initialise in recsim")
    def test_GIVEN_IOC_paused_WHEN_aborted_THEN_ramp_aborted(self):
        # GIVEN paused
        self.ca.set_pv_value("START:SP", 1)
        self.ca.set_pv_value("PAUSE:SP", 1)
        rampTarget = self.ca.get_pv_value("MID")
        self.ca.assert_that_pv_is("RAMP:STAT", "HOLDING ON PAUSE", msg="Ramping failed to pause")
        # Aborts when abort set to true, then hits ready again
        self.ca.set_pv_value("ABORT:SP", 1)
        self.ca.assert_that_pv_is("RAMP:STAT", "HOLDING ON TARGET", timeout=10)
        self.ca.assert_that_pv_is_not("MID", rampTarget)
>>>>>>> 7123b0f7
<|MERGE_RESOLUTION|>--- conflicted
+++ resolved
@@ -94,7 +94,7 @@
     def test_GIVEN_outputmode_sp_correct_WHEN_outputmode_sp_written_to_THEN_outputmode_changes(self, units):
         self.ca.assert_setting_setpoint_sets_readback(units, "OUTPUTMODE", "OUTPUTMODE:SP", timeout=10)
 
-<<<<<<< HEAD
+    @skip_if_recsim("C++ driver can not correctly initialise in recsim")
     @parameterized.expand(parameterized_list(TEST_RAMPS))
     def test_GIVEN_psu_at_field_strength_A_WHEN_told_to_ramp_to_B_THEN_correct_rates_used(self, ramp_data):
         startPoint, endPoint = ramp_data[0]
@@ -104,7 +104,7 @@
         self.ca.set_pv_value("START:SP", 1)
         for rate in rampRateSequence:
             self.ca.assert_that_pv_is("RAMP:RATE", rate)
-=======
+
     @skip_if_recsim("C++ driver can not correctly initialise in recsim")
     def test_GIVEN_IOC_not_ramping_WHEN_ramp_started_THEN_simulated_ramp_performed(self):
         self.ca.set_pv_value("START:SP", 1)
@@ -145,5 +145,4 @@
         # Aborts when abort set to true, then hits ready again
         self.ca.set_pv_value("ABORT:SP", 1)
         self.ca.assert_that_pv_is("RAMP:STAT", "HOLDING ON TARGET", timeout=10)
-        self.ca.assert_that_pv_is_not("MID", rampTarget)
->>>>>>> 7123b0f7
+        self.ca.assert_that_pv_is_not("MID", rampTarget)