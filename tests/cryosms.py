import unittest

from parameterized import parameterized
from utils.test_modes import TestModes
from utils.channel_access import ChannelAccess
from utils.ioc_launcher import get_default_ioc_dir, IOCRegister
from utils.testing import get_running_lewis_and_ioc, skip_if_recsim, parameterized_list

DEVICE_PREFIX = "CRYOSMS_01"
EMULATOR_NAME = "cryogenic_sms"

IOCS = [
    {
        "name": DEVICE_PREFIX,
        "directory": get_default_ioc_dir("CRYOSMS"),
        "emulator": EMULATOR_NAME,
        "macros": {
            "T_TO_A": 0.037,
            "DISPLAY_UNIT": "GAUSS",
            "WRITE_UNIT": "AMPS",
            "MAX_CURR": 135,
            "MAX_VOLT": 5,
            "MID_TOLERANCE": 0.1,
            "TARGET_TOLERANCE": 0.1,
            "ALLOW_PERSIST": "Yes",
            "USE_SWITCH": "Yes",
            "FAST_FILTER_VALUE": 1,
            "FILTER_VALUE": 0.1,
            "NPP": 0.0005,
            "FAST_RATE": 0.5,
            "FAST_PERSISTANT_SETTLETIME": 5,
            "PERSISTANT_SETTLETIME": 60,
            "NON_PERSISTANT_SETTLETIME": 30,
            "SWITCH_HIGH": 3.7,
            "SWITCH_LOW": 3.65,
            "SWITCH_STABLE_NUMBER": 10,
            "SWITCH_TIMEOUT": 300,
            "HEATER_TOLERANCE": 0.2,
            "HEATER_OFF_TEMP": 3.65,
            "HEATER_ON_TEMP": 3.7,
            "HEATER_OUT": "SIM:TEMP:HEATER",
            "USE_MAGNET_TEMP": "Yes",
            "MAGNET_TEMP_PV": "SIM:TEMP:MAGNET",
            "MAX_MAGNET_TEMP": 5.5,
            "MIN_MAGNET_TEMP": 1,
            "COMP_OFF_ACT": "No",
            "HOLD_TIME_ZERO": 12,
            "HOLD_TIME": 30,
            "VOLT_STABILITY_DURATION": 300,
            "VOLT_TOLERANCE": 0.2,
            "RESTORE_WRITE_UNIT_TIMEOUT": 10,
            "RAMP_FILE": "C:\\Instrument\\Apps\\EPICS\\support\\cryosms\\master\\ramps\\default.txt",
        }
    },
]


TEST_MODES = [TestModes.DEVSIM, TestModes.RECSIM]
TEST_RAMPS = [[(0.0, 10000.0), [1.12]],
              [(5000.0, 25000.0), [1.12, 0.547, 0.038]],
              [(-5000.0, -25000.0), [1.12, 0.547, 0.038]],
              [(25000.0, 5000.0), [0.038, 0.547, 1.12]],
              [(25000.0, -25000.0), [0.038, 0.547, 1.12, 0.547, 0.038]],
              [(-25000.0, 25000.0), [0.038, 0.547, 1.12, 0.547, 0.038]],
              [(-25000.0, 0), [0.038, 0.547, 1.12]],
              [(25000.0, 0), [0.038, 0.547, 1.12]],
              ]


class CryoSMSTests(unittest.TestCase):
    def setUp(self):
        self._lewis, self._ioc = get_running_lewis_and_ioc(EMULATOR_NAME, DEVICE_PREFIX)
        self.ca = ChannelAccess(device_prefix=DEVICE_PREFIX, default_timeout=10)

        if IOCRegister.uses_rec_sim:
            self.ca.assert_that_pv_exists("DISABLE", timeout=30)
        else:
<<<<<<< HEAD
            self.ca.set_pv_value("MAGNET:MODE", 0)
            self.ca.set_pv_value("RAMP:LEADS", 0)
            self.ca.assert_that_pv_is("INIT", "Startup complete",  timeout=30)
=======
            self.ca.assert_that_pv_is("INIT", "Startup complete",  timeout=60)
>>>>>>> ed9985be
            self._lewis.backdoor_set_on_device("mid_target", 0)
            self._lewis.backdoor_set_on_device("output", 0)
            self._lewis.backdoor_set_on_device("is_heater_on", True)
            self._lewis.backdoor_set_on_device("heater_value", 0)
            self.ca.set_pv_value("OUTPUTMODE:SP", "AMPS")
            self.ca.set_pv_value("MID:SP", 0)
            self.ca.set_pv_value("START:SP", 1)
            self.ca.set_pv_value("PAUSE:SP", 1)
            self._lewis.backdoor_set_on_device("output", 0)
            self.ca.set_pv_value("ABORT:SP", 1)
            self.ca.set_pv_value("PAUSE:SP", 0)
            self.ca.assert_that_pv_is("RAMP:STAT", "HOLDING ON TARGET")
            self.ca.assert_that_pv_is("OUTPUT:RAW", 0)

    @skip_if_recsim("Cannot properly simulate device startup in recsim")
    def test_GIVEN_certain_macros_WHEN_IOC_loads_THEN_correct_values_initialised(self):
        expectedValues = {"OUTPUT:SP": 0,
                          "OUTPUT": 0,
                          "OUTPUT:COIL": 0,
                          "OUTPUT:PERSIST": 0,
                          "OUTPUT:VOLT": 0,
                          "RAMP:RATE": 1.12,
                          "READY": 1,
                          "RAMP:RAMPING": 0,
                          "TARGET:TIME": 0,
                          "STAT": "Ready",
                          "HEATER:STAT": "ON",
                          "START:SP.DISP": "0",
                          "PAUSE:SP.DISP": "0",
                          "ABORT:SP.DISP": "0",
                          "OUTPUT:SP.DISP": "0",
                          "MAGNET:MODE.DISP": "0",
                          "RAMP:LEADS.DISP": "0",
                          }
        failedPVs = []
        for PV in expectedValues:
            try:
                self.ca.assert_that_pv_is(PV, expectedValues[PV], timeout=5)
            except Exception as e:
                failedPVs.append(e.message)
        if failedPVs:
            self.fail("The following PVs generated errors:\n{}".format("\n".join(failedPVs)))

    def test_GIVEN_outputmode_sp_correct_WHEN_outputmode_sp_written_to_THEN_outputmode_changes(self):
        # For all other tests, alongside normal operation, communication should be in amps
        self.ca.assert_setting_setpoint_sets_readback("TESLA", "OUTPUTMODE", "OUTPUTMODE:SP", timeout=10)
        self.ca.assert_setting_setpoint_sets_readback("AMPS", "OUTPUTMODE", "OUTPUTMODE:SP", timeout=10)

    @parameterized.expand(parameterized_list(TEST_RAMPS))
    @skip_if_recsim("C++ driver can not correctly initialise in recsim")
    def test_GIVEN_psu_at_field_strength_A_WHEN_told_to_ramp_to_B_THEN_correct_rates_used(self, _, ramp_data):
        startPoint, endPoint = ramp_data[0]
        ramp_rates = ramp_data[1]
        # When setting output, convert from Gauss to Amps by dividing by 10000 and T_TO_A, also ensure sign handled
        # correctly
        sign = 1 if startPoint >= 0 else -1
        self._lewis.backdoor_run_function_on_device("switch_direction", [sign])
        self._lewis.backdoor_set_on_device("output", abs(startPoint)/(0.037 * 10000))
        self.ca.set_pv_value("MID:SP", endPoint)
        self.ca.set_pv_value("START:SP", 1)
        for rate in ramp_rates:
            self.ca.assert_that_pv_is("RAMP:RATE", rate, timeout=20)
        self.ca.assert_that_pv_is("RAMP:STAT", "HOLDING ON TARGET", timeout=25)
        self.ca.assert_that_pv_is_within_range("OUTPUT", endPoint - 0.01, endPoint + 0.01)

    @skip_if_recsim("C++ driver can not correctly initialise in recsim")
    def test_GIVEN_IOC_not_ramping_WHEN_ramp_started_THEN_simulated_ramp_performed(self):
        self.ca.set_pv_value("MID:SP", 10000)
        self.ca.set_pv_value("START:SP", 1)
        self.ca.assert_that_pv_is("RAMP:STAT", "RAMPING", msg="Ramping failed to start")
        self.ca.assert_that_pv_is("RAMP:STAT", "HOLDING ON TARGET", timeout=10)

    @skip_if_recsim("C++ driver can not correctly initialise in recsim")
    def test_GIVEN_IOC_ramping_WHEN_paused_and_unpaused_THEN_ramp_is_paused_resumed_and_completes(self):
        # GIVEN ramping
        self.ca.set_pv_value("MID:SP", 10000)
        self.ca.set_pv_value("START:SP", 1)
        self.ca.assert_that_pv_is("RAMP:STAT", "RAMPING")
        # Pauses when pause set to true
        self.ca.set_pv_value("PAUSE:SP", 1)
        self.ca.assert_that_pv_is("RAMP:STAT", "HOLDING ON PAUSE", msg="Ramping failed to pause")
        self.ca.assert_that_pv_is_not("RAMP:STAT", "HOLDING ON TARGET", timeout=5,
                                      msg="Ramp completed even though it should have paused")
        # Resumes when pause set to false, completes ramp
        self.ca.set_pv_value("PAUSE:SP", 0)
        self.ca.assert_that_pv_is("RAMP:STAT", "RAMPING", msg="Ramping failed to resume")
        self.ca.assert_that_pv_is("RAMP:STAT", "HOLDING ON TARGET", timeout=10, msg="Ramping failed to complete")

    @skip_if_recsim("C++ driver can not correctly initialise in recsim")
    def test_GIVEN_IOC_ramping_WHEN_aborted_THEN_ramp_aborted(self):
        # Given Ramping
        self.ca.set_pv_value("MID:SP", 10000)
        self.ca.set_pv_value("START:SP", 1)
        self.ca.assert_that_pv_is("RAMP:STAT", "RAMPING")
        # Aborts when abort set to true, then hits ready again
        self.ca.set_pv_value("ABORT:SP", 1)
        self.ca.assert_that_pv_is("RAMP:STAT", "HOLDING ON TARGET", timeout=10)

    @skip_if_recsim("C++ driver can not correctly initialise in recsim")
    def test_GIVEN_IOC_paused_WHEN_aborted_THEN_ramp_aborted(self):
        # GIVEN paused
        self.ca.set_pv_value("MID:SP", 10000)
        self.ca.set_pv_value("START:SP", 1)
        self.ca.set_pv_value("PAUSE:SP", 1)
        rampTarget = self.ca.get_pv_value("MID")
        self.ca.assert_that_pv_is("RAMP:STAT", "HOLDING ON PAUSE", msg="Ramping failed to pause")
        # Aborts when abort set to true, then hits ready again
        self.ca.set_pv_value("ABORT:SP", 1)
        self.ca.assert_that_pv_is("RAMP:STAT", "HOLDING ON TARGET", timeout=10)
        self.ca.assert_that_pv_is_not("MID", rampTarget)

    @skip_if_recsim("Test is to tell whether data from emulator is correctly received")
    def test_GIVEN_output_nonzero_WHEN_units_changed_THEN_output_raw_adjusts(self):
        # Check that it is currently working correctly in Amps
        self._lewis.backdoor_set_on_device("is_paused", True)
        self._lewis.backdoor_set_on_device("output", 1/0.037)  # 1T (0.037 = T_TO_A)
        self.ca.assert_that_pv_is_number("OUTPUT:RAW", 1/0.037, 0.001)
        self.ca.assert_that_pv_is_number("OUTPUT", 10000, 1)  # OUTPUT should remain in Gauss
        # Set outputmode to tesla
        self.ca.set_pv_value("OUTPUTMODE:SP", "TESLA")
        self.ca.assert_that_pv_is_number("OUTPUT:RAW", 1, 0.001)
        self.ca.assert_that_pv_is_number("OUTPUT", 10000, 1)
        # Confirm functionality returns to normal when going back to Amps
        self.ca.set_pv_value("OUTPUTMODE:SP", "AMPS")
        self.ca.assert_that_pv_is_number("OUTPUT:RAW", 1/0.037, 0.001)
        self.ca.assert_that_pv_is_number("OUTPUT", 10000, 1)

    @skip_if_recsim("C++ driver can not correctly initialise in recsim")
    def test_GIVEN_heater_off_WHEN_ramp_requested_THEN_switch_warmed_before_ramp(self):
        self._lewis.backdoor_set_on_device("is_heater_on", False)
        self.ca.set_pv_value("MID:SP", 10000)
        self.ca.set_pv_value("START:SP", 1)
        self.ca.assert_that_pv_is("OUTPUT", 0)
        self.ca.assert_that_pv_is("HEATER:STAT:_SP", "ON")
        self.ca.assert_that_pv_is("HEATER:STAT", "ON")
        self.ca.assert_that_pv_is("SWITCH:STAT", "Warming")
        self.ca.assert_that_pv_is("SWITCH:STAT", "Warm", timeout=15)
        self.ca.assert_that_pv_is_not("OUTPUT", 0)

    @skip_if_recsim("C++ driver can not correctly initialise in recsim")
    def test_GIVEN_persist_mode_WHEN_ramp_requested_THEN_ramp_fast_to_persist_warm_ramp_normal_enter_persist(self):
        self.ca.set_pv_value("MAGNET:MODE", 1)
        self._lewis.backdoor_set_on_device("is_heater_on", False)  # Takes at least 10s to stabilise as "cold"
        self._lewis.backdoor_set_on_device("heater_value", 2/0.037)
        self.ca.set_pv_value("MID:SP", 10000)
        self.ca.set_pv_value("START:SP", 1)
        # Ramp to persist
        # x/0.037 = x * 10000 Gauss worth of Amps, timeout is to allow SWITCH:STAT to stabilise
        self.ca.assert_that_pv_is_within_range("MID:_SP", 2/0.037 - 0.0001, 2/0.037 + 0.0001, timeout=15)
        self.ca.assert_that_pv_is("RAMP:RATE", 0.5)
        self.ca.assert_that_pv_is_within_range("OUTPUT", 19999.9, 20000.1, timeout=15)
        # Warm back up
        self.ca.assert_that_pv_is("HEATER:STAT", "ON")
        self.ca.assert_that_pv_is("SWITCH:STAT", "Warming")
        self.ca.assert_that_pv_is("SWITCH:STAT", "Warm", timeout=15)
        # Ramp to target
        self.ca.assert_that_pv_is_within_range("MID:_SP", 1/0.037 - 0.0001, 1/0.037 + 0.0001)
        self.ca.assert_that_pv_is("RAMP:RATE", 0.547)
        self.ca.assert_that_pv_is_within_range("OUTPUT", 9999.9, 10000.1)
        # Cool Down to enter Persist
        self.ca.assert_that_pv_is("HEATER:STAT:_SP", "OFF")
        self.ca.assert_that_pv_is("HEATER:STAT", "OFF")
        self.ca.assert_that_pv_is("SWITCH:STAT", "Cooling")
        self.ca.assert_that_pv_is("SWITCH:STAT", "Cold", timeout=15)

    @skip_if_recsim("C++ driver can not correctly initialise in recsim")
    def test_GIVEN_persist_mode_and_ramp_leads_WHEN_ramp_requested_THEN_ramp_fast_zero_after_enter_persist(self):
        self.ca.set_pv_value("MAGNET:MODE", 1)
        self.ca.set_pv_value("RAMP:LEADS", 1)
        self._lewis.backdoor_set_on_device("is_heater_on", False)  # Takes at least 10s to stabilise as "cold"
        self._lewis.backdoor_set_on_device("heater_value", 2/0.037)
        self.ca.set_pv_value("MID:SP", 10000)
        self.ca.set_pv_value("START:SP", 1)
        # Ramp to persist
        self.ca.assert_that_pv_is_within_range("OUTPUT", 19999.9, 20000.1, timeout=30)
        # Warm back up
        self.ca.assert_that_pv_is("SWITCH:STAT", "Warm", timeout=15)
        # Ramp to target
        self.ca.assert_that_pv_is_within_range("OUTPUT", 9999.9, 10000.1)
        # Cool Down to enter Persist
        self.ca.assert_that_pv_is("SWITCH:STAT", "Cold", timeout=15)
        # Ramp back down to zero
        self.ca.assert_that_pv_is("RAMP:RATE", 0.5)
        self.ca.assert_that_pv_is_within_range("OUTPUT", -0.1, 0.1)

    @skip_if_recsim("requires emulator feedback")
    def test_WHEN_heater_power_changed_THEN_sim_temp_adjusts(self):
        self.ca.set_pv_value("HEATER:STAT:_SP", 0)
        self.ca.assert_that_pv_is("SIM:SWITCH:TEMP", 2.65)
        self.ca.set_pv_value("HEATER:STAT:_SP", 1)
        self.ca.assert_that_pv_is("SIM:SWITCH:TEMP", 4.7)

    @skip_if_recsim("requires emulator feedback")
    def test_GIVEN_heater_on_or_off_WHEN_sim_temp_adjusts_THEN_statuses_adjust_appropriately(self):
        self.ca.set_pv_value("HEATER:STAT:_SP", 0)
        self.ca.assert_that_pv_is("SWITCH:STAT:NOW", "Cold")
        self.ca.assert_that_pv_is("SWITCH:STAT", "Cooling")
        self.ca.assert_that_pv_is("SWITCH:STAT", "Cold")
        self.ca.set_pv_value("HEATER:STAT:_SP", 1)
        self.ca.assert_that_pv_is("SWITCH:STAT:NOW", "Warm")
        self.ca.assert_that_pv_is("SWITCH:STAT", "Warming")
        self.ca.assert_that_pv_is("SWITCH:STAT", "Warm")<|MERGE_RESOLUTION|>--- conflicted
+++ resolved
@@ -75,13 +75,9 @@
         if IOCRegister.uses_rec_sim:
             self.ca.assert_that_pv_exists("DISABLE", timeout=30)
         else:
-<<<<<<< HEAD
             self.ca.set_pv_value("MAGNET:MODE", 0)
             self.ca.set_pv_value("RAMP:LEADS", 0)
-            self.ca.assert_that_pv_is("INIT", "Startup complete",  timeout=30)
-=======
             self.ca.assert_that_pv_is("INIT", "Startup complete",  timeout=60)
->>>>>>> ed9985be
             self._lewis.backdoor_set_on_device("mid_target", 0)
             self._lewis.backdoor_set_on_device("output", 0)
             self._lewis.backdoor_set_on_device("is_heater_on", True)
