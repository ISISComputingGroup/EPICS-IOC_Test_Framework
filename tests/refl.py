--- conflicted
+++ resolved
@@ -9,11 +9,9 @@
 from utils.channel_access import ChannelAccess
 from utils.ioc_launcher import IOCRegister, get_default_ioc_dir, EPICS_TOP, PythonIOCLauncher
 from utils.test_modes import TestModes
-<<<<<<< HEAD
 from utils.testing import ManagerMode
-=======
 from utils.testing import unstable_test
->>>>>>> f06c9df8
+
 
 GALIL_ADDR = "128.0.0.0"
 DEVICE_PREFIX = "REFL"
