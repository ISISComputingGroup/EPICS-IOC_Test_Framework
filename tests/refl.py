--- conflicted
+++ resolved
@@ -299,17 +299,11 @@
         self.ca.assert_that_pv_is("PARAM:S1HG", expected_change_to_gap)
         self.ca.assert_that_pv_is("PARAM:S1HG:SP:RBV", expected_gap_in_refl)
 
-<<<<<<< HEAD
-    def test_GIVEN_param_not_in_mode_and_sp_changed_WHEN_performing_beamline_move_THEN_sp_is_applied(self):
-        expected = 1.0
-        self.ca.set_pv_value("PARAM:NOTINMODE:SP_NO_ACTION", expected)
-=======
     @parameterized.expand([("slits", "S1", 30.00), ("multi_component", "THETA", 20.00), ("angle", "DET_ANG", -80.0),
                            ("displacement", "DET_POS", 20.0), ("binary", "S3_ENABLED", 0)])
     def test_GIVEN_new_parameter_sp_WHEN_parameter_rbv_changing_THEN_parameter_changing_pv_correct(self, _, param, value):
         expected_value = "YES"
         value = value
->>>>>>> c35762b9
 
         self.ca.set_pv_value("PARAM:{}:SP".format(param), value)
         self.ca.assert_that_pv_is("PARAM:{}:CHANGING".format(param), expected_value)
@@ -353,6 +347,16 @@
         self.ca.assert_that_pv_value_is_changing("PARAM:S3", wait=2)
         self.ca.assert_that_pv_is("PARAM:S3:RBV:AT_SP", "NO")
 
+    def test_GIVEN_param_not_in_mode_and_sp_changed_WHEN_performing_beamline_move_THEN_sp_is_applied(self):
+        expected = 1.0
+        self.ca.set_pv_value("PARAM:NOTINMODE:SP_NO_ACTION", expected)
+
+        self.ca.set_pv_value("BL:MOVE", 1, wait=True)
+
+        self.ca_galil.assert_that_pv_is("MTR0205.DMOV", 1, timeout=10)
+        self.ca.assert_that_pv_is_number("PARAM:NOTINMODE:SP:RBV", expected)
+        self.ca.assert_that_pv_is_number("PARAM:NOTINMODE", expected)
+
     def test_GIVEN_param_not_in_mode_and_sp_changed_WHEN_performing_individual_move_THEN_sp_is_applied(self):
         expected = 1.0
         self.ca.set_pv_value("PARAM:NOTINMODE:SP_NO_ACTION", expected)
