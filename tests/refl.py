--- conflicted
+++ resolved
@@ -14,6 +14,8 @@
 IN_COMP_INIT_POS = 1.0
 DET_INIT_POS = 5.0
 DET_INIT_POS_AUTOSAVE = 1.0
+INITIAL_VELOCITY = 0.5
+FAST_VELOCITY = 100
 
 REFL_PATH = os.path.join(EPICS_TOP, "ISIS", "inst_servers", "master")
 GALIL_PREFIX = "GALIL_01"
@@ -28,6 +30,9 @@
             "MTRCTRL": "1",
         },
         "inits": {
+            "MTR0102.VMAX": INITIAL_VELOCITY,
+            "MTR0103.VMAX": INITIAL_VELOCITY,
+            "MTR0104.VMAX": FAST_VELOCITY,  # Remove angle as a speed limiting factor
             "MTR0105.VAL": OUT_COMP_INIT_POS,
             "MTR0106.VAL": IN_COMP_INIT_POS,
             "MTR0107.VAL": DET_INIT_POS
@@ -81,16 +86,11 @@
         self.ca.set_pv_value("BL:MOVE", 1)
         self.ca_galil.assert_that_pv_is("MTR0104", 0.0)
 
-<<<<<<< HEAD
-    def set_up_velocity_tests(self, initial_velocity):
-        fast_velocity = 100  # remove angle as a speed limiting factor
-        self.ca_galil.set_pv_value("MTR0102.VMAX", initial_velocity)
-        self.ca_galil.set_pv_value("MTR0103.VMAX", initial_velocity)
-        self.ca_galil.set_pv_value("MTR0104.VMAX", fast_velocity)
-        self.ca_galil.set_pv_value("MTR0102.VELO", initial_velocity)
-        self.ca_galil.set_pv_value("MTR0103.VELO", initial_velocity)
-        self.ca_galil.set_pv_value("MTR0103.VELO", fast_velocity)
-=======
+    def set_up_velocity_tests(self, velocity):
+        self.ca_galil.set_pv_value("MTR0102.VELO", velocity)
+        self.ca_galil.set_pv_value("MTR0103.VELO", velocity)
+        self.ca_galil.set_pv_value("MTR0104.VELO", FAST_VELOCITY)  # Remove angle as a speed limiting factor
+
     def _check_param_pvs(self, param_name, expected_value):
         self.ca.assert_that_pv_is_number("PARAM:%s" % param_name, expected_value, 0.01)
         self.ca.assert_that_pv_is_number("PARAM:%s:SP" % param_name, expected_value, 0.01)
@@ -102,7 +102,6 @@
              self.ca.assert_that_pv_monitor_is_number("PARAM:%s:SP" % param_name, expected_value, 0.01), \
              self.ca.assert_that_pv_monitor_is_number("PARAM:%s:SP:RBV" % param_name, expected_value, 0.01):
             yield
->>>>>>> 5b1244e1
 
     def test_GIVEN_loaded_WHEN_read_status_THEN_status_ok(self):
         self.ca.assert_that_pv_is("BL:STAT", "OKAY")
@@ -193,9 +192,41 @@
 
             self.ca.set_pv_value("PARAM:S1:SP", pos_below_res)
 
-<<<<<<< HEAD
+    def test_WHEN_ioc_started_up_THEN_rbvs_are_initialised_to_motor_values(self):
+        self.ca.assert_that_pv_is("PARAM:IN_POS", IN_COMP_INIT_POS)
+        self.ca.assert_that_pv_is("PARAM:OUT_POS", OUT_COMP_INIT_POS)
+
+    def test_GIVEN_theta_init_to_non_zero_and_det_pos_not_autosaved_WHEN_initialising_det_pos_THEN_det_pos_sp_is_initialised_to_rbv_minus_offset_from_theta(self):
+        expected_value = DET_INIT_POS - SPACING  # angle between theta component and detector is 45 deg
+
+        self.ca.assert_that_pv_is_number("PARAM:INIT:SP:RBV", expected_value)
+
+    def test_GIVEN_theta_is_non_zero_and_param_is_autosaved_WHEN_initialising_detector_height_param_THEN_param_sp_is_initialised_to_autosave_value(self):
+        expected_value = DET_INIT_POS_AUTOSAVE
+
+        self.ca.assert_that_pv_is_number("PARAM:INIT_AUTO:SP:RBV", expected_value)
+
+    def test_GIVEN_component_out_of_beam_WHEN_starting_up_ioc_THEN_inbeam_sp_false_and_pos_sp_zero(self):
+        expected_inbeam = "OUT"
+        expected_pos = 0.0
+
+        self.ca.assert_that_pv_is("PARAM:IS_OUT:SP:RBV", expected_inbeam)
+        self.ca.assert_that_pv_is("PARAM:OUT_POS:SP:RBV", expected_pos)
+
+    def test_GIVEN_component_in_beam_WHEN_starting_up_ioc_THEN_inbeam_sp_true_and_pos_sp_accurate(self):
+        expected_inbeam = "IN"
+        expected_pos = IN_COMP_INIT_POS
+
+        self.ca.assert_that_pv_is("PARAM:IS_IN:SP:RBV", expected_inbeam)
+        self.ca.assert_that_pv_is("PARAM:IN_POS:SP:RBV", expected_pos)
+
+    def test_GIVEN_motor_values_set_WHEN_starting_refl_ioc_THEN_parameter_rbvs_are_initialised_correctly(self):
+        expected = IN_COMP_INIT_POS
+
+        self.ca.assert_that_pv_is("PARAM:IN_POS", expected)
+
     def test_GIVEN_motor_velocity_altered_by_move_WHEN_move_completed_THEN_velocity_reverted_to_original_value(self):
-        expected = 0.5
+        expected = INITIAL_VELOCITY
         self.set_up_velocity_tests(expected)
 
         self.ca.set_pv_value("PARAM:THETA:SP", 22.5)
@@ -206,7 +237,7 @@
         self.ca_galil.assert_that_pv_is("MTR0103.VELO", expected)
 
     def test_GIVEN_motor_velocity_altered_by_move_WHEN_move_interrupted_THEN_velocity_reverted_to_original_value(self):
-        expected = 0.1
+        expected = INITIAL_VELOCITY
         self.set_up_velocity_tests(expected)
 
         # move and wait for completion
@@ -221,9 +252,9 @@
         self.ca_galil.assert_that_pv_is("MTR0103.VELO", expected)
 
     def test_GIVEN_move_was_issued_while_different_move_already_in_progress_WHEN_move_completed_THEN_velocity_reverted_to_value_before_first_move(self):
-        expected = 0.5
+        expected = INITIAL_VELOCITY
         self.set_up_velocity_tests(expected)
-        self.ca_galil.set_pv_value("MTR0102", -2)
+        self.ca_galil.set_pv_value("MTR0102", -4)
 
         self.ca_galil.assert_that_pv_is("MTR0102.DMOV", 0, timeout=1)
         self.ca.set_pv_value("PARAM:THETA:SP", 22.5)
@@ -232,8 +263,8 @@
         self.ca_galil.assert_that_pv_is("MTR0102.VELO", expected)
 
     def test_GIVEN_move_in_progress_WHEN_modifying_motor_velocity_THEN_motor_retains_new_value_after_move_completed(self):
-        initial = 0.5
-        expected = 0.25
+        initial = INITIAL_VELOCITY
+        expected = INITIAL_VELOCITY / 2.0
         self.set_up_velocity_tests(initial)
 
         self.ca.set_pv_value("PARAM:THETA:SP", 22.5)
@@ -241,38 +272,4 @@
         self.ca_galil.set_pv_value("MTR0102.VELO", expected)
 
         self.ca_galil.assert_that_pv_is("MTR0102.DMOV", 1, timeout=10)
-        self.ca_galil.assert_that_pv_is("MTR0102.VELO", expected)
-=======
-    def test_WHEN_ioc_started_up_THEN_rbvs_are_initialised_to_motor_values(self):
-        self.ca.assert_that_pv_is("PARAM:IN_POS", IN_COMP_INIT_POS)
-        self.ca.assert_that_pv_is("PARAM:OUT_POS", OUT_COMP_INIT_POS)
-
-    def test_GIVEN_theta_init_to_non_zero_and_det_pos_not_autosaved_WHEN_initialising_det_pos_THEN_det_pos_sp_is_initialised_to_rbv_minus_offset_from_theta(self):
-        expected_value = DET_INIT_POS - SPACING  # angle between theta component and detector is 45 deg
-
-        self.ca.assert_that_pv_is_number("PARAM:INIT:SP:RBV", expected_value)
-
-    def test_GIVEN_theta_is_non_zero_and_param_is_autosaved_WHEN_initialising_detector_height_param_THEN_param_sp_is_initialised_to_autosave_value(self):
-        expected_value = DET_INIT_POS_AUTOSAVE
-
-        self.ca.assert_that_pv_is_number("PARAM:INIT_AUTO:SP:RBV", expected_value)
-
-    def test_GIVEN_component_out_of_beam_WHEN_starting_up_ioc_THEN_inbeam_sp_false_and_pos_sp_zero(self):
-        expected_inbeam = "OUT"
-        expected_pos = 0.0
-
-        self.ca.assert_that_pv_is("PARAM:IS_OUT:SP:RBV", expected_inbeam)
-        self.ca.assert_that_pv_is("PARAM:OUT_POS:SP:RBV", expected_pos)
-
-    def test_GIVEN_component_in_beam_WHEN_starting_up_ioc_THEN_inbeam_sp_true_and_pos_sp_accurate(self):
-        expected_inbeam = "IN"
-        expected_pos = IN_COMP_INIT_POS
-
-        self.ca.assert_that_pv_is("PARAM:IS_IN:SP:RBV", expected_inbeam)
-        self.ca.assert_that_pv_is("PARAM:IN_POS:SP:RBV", expected_pos)
-
-    def test_GIVEN_motor_values_set_WHEN_starting_refl_ioc_THEN_parameter_rbvs_are_initialised_correctly(self):
-        expected = IN_COMP_INIT_POS
-
-        self.ca.assert_that_pv_is("PARAM:IN_POS", expected)
->>>>>>> 5b1244e1
+        self.ca_galil.assert_that_pv_is("MTR0102.VELO", expected)