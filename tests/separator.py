--- conflicted
+++ resolved
@@ -6,15 +6,11 @@
 from utils.channel_access import ChannelAccess
 from utils.ioc_launcher import get_default_ioc_dir
 from utils.test_modes import TestModes
-<<<<<<< HEAD
+from utils.testing import parameterized_list
 from parameterized import parameterized
 from time import clock, sleep
 
 import threading
-=======
-from utils.testing import parameterized_list
-
->>>>>>> 9f54653f
 
 DEVICE_PREFIX = "SEPRTR_01"
 DAQ = "DAQ"
@@ -163,9 +159,6 @@
         # THEN
         self.ca.assert_that_pv_is("{}:VOLT:SP:DATA".format(DAQ), 20. * DAQ_VOLT_WRITE_SCALE_FACTOR)
 
-<<<<<<< HEAD
-    def test_WHEN_set_THEN_the_voltage_changes(self):
-=======
     @parameterized.expand(parameterized_list(voltage_values))
     def test_WHEN_set_THEN_the_voltage_changes(self, _, value):
         # WHEN
@@ -175,7 +168,6 @@
 
     @parameterized.expand(parameterized_list(voltage_out_of_bounds_values))
     def test_WHEN_voltage_out_of_range_THEN_alarm_raised(self, _, value):
->>>>>>> 9f54653f
         # WHEN
         self.ca.set_pv_value("{}:VOLT:SP:DATA".format(DAQ), value * DAQ_VOLT_WRITE_SCALE_FACTOR)
         self.ca.assert_that_pv_is("VOLT", value)
@@ -201,7 +193,25 @@
         self.ca.assert_that_pv_is("VOLT", 0)
 
 
-<<<<<<< HEAD
+class CurrentTests(unittest.TestCase):
+    current_values = [0, 1.33333, 5e1, 10e-3, 10]
+
+    def _simulate_current(self, current):
+        curr_array = [current] * 1000
+        self.ca.set_pv_value("{}:CURR:WV:SIM".format(DAQ), curr_array)
+
+    def setUp(self):
+        self.ca = ChannelAccess(20, device_prefix=DEVICE_PREFIX)
+        self._simulate_current(0)
+        self.ca.assert_that_pv_is("CURR", 0)
+
+    @parameterized.expand(parameterized_list(current_values))
+    def test_GIVEN_current_value_THEN_calibrated_current_readback_changes(self, _, value):
+        # GIVEN
+        self._simulate_current(value)
+        self.ca.assert_that_pv_is_number("CURR", value * DAQ_CURR_READ_SCALE_FACTOR, MARGIN_OF_ERROR)
+
+
 class SepLogicTests(unittest.TestCase):
     STOP_DATA_THREAD = threading.Event()
 
@@ -380,22 +390,3 @@
         self.assertGreater(processtime, 1.)
         self.ca.assert_that_pv_is_number("STABILITY", expected_out_of_range_samples,
                                          tolerance=0.05*expected_out_of_range_samples)
-=======
-class CurrentTests(unittest.TestCase):
-    current_values = [0, 1.33333, 5e1, 10e-3, 10]
-
-    def _simulate_current(self, current):
-        curr_array = [current] * 1000
-        self.ca.set_pv_value("{}:CURR:WV:SIM".format(DAQ), curr_array)
-
-    def setUp(self):
-        self.ca = ChannelAccess(20, device_prefix=DEVICE_PREFIX)
-        self._simulate_current(0)
-        self.ca.assert_that_pv_is("CURR", 0)
-
-    @parameterized.expand(parameterized_list(current_values))
-    def test_GIVEN_current_value_THEN_calibrated_current_readback_changes(self, _, value):
-        # GIVEN
-        self._simulate_current(value)
-        self.ca.assert_that_pv_is_number("CURR", value * DAQ_CURR_READ_SCALE_FACTOR, MARGIN_OF_ERROR)
->>>>>>> 9f54653f
