--- conflicted
+++ resolved
@@ -81,14 +81,9 @@
     device_launchers = []
     device_directories = set()
     for ioc in iocs:
-
-<<<<<<< HEAD
+        check_and_do_pre_ioc_launch_hook(ioc)
+        free_port = get_free_ports(2)
         device_directories.add(ioc["directory"])
-=======
-        check_and_do_pre_ioc_launch_hook(ioc)
-
->>>>>>> db1992c9
-        free_port = get_free_ports(2)
         try:
             macros = ioc["macros"]
         except KeyError:
