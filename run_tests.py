--- conflicted
+++ resolved
@@ -136,24 +136,12 @@
         for mode in modes:
             modules_to_be_tested_in_current_mode = [module for module in modules_to_be_tested if mode in module.modes]
 
-<<<<<<< HEAD
             for module in modules_to_be_tested_in_current_mode:
                 device_launchers = make_device_launchers_from_module(module.file, mode)
+            try:
                 test_results.append(
                     threadpool.submit(run_tests, arguments.prefix, module.tests,
                                       device_collection_launcher(device_launchers), failfast, ask_before_running_tests))
-=======
-        for module in modules_to_be_tested_in_current_mode:
-            clean_environment()
-            device_launchers = make_device_launchers_from_module(module.file, mode)
-            try:
-                test_results.append(
-                    run_tests(arguments.prefix, module.tests, device_collection_launcher(device_launchers),
-                              failfast, ask_before_running_tests))
-            except Exception:
-                print("Error while attempting to load test suite: {}".format(traceback.format_exc()))
-                test_results.append(False)  # Fail the tests which threw an exception, but keep running other tests.
->>>>>>> 63afefae
 
         results = []
 
