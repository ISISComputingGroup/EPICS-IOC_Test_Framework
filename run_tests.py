"""
Run the tests.
"""

import argparse
import os
import sys
import traceback
import unittest
from typing import List, Any
import importlib

import six
import xmlrunner
import glob

from run_utils import package_contents, modified_environment
from run_utils import ModuleTests

from utils.device_launcher import device_launcher, device_collection_launcher
from utils.emulator_launcher import LewisLauncher, NullEmulatorLauncher, MultiLewisLauncher, Emulator, TestEmulatorData, \
    DEVICE_EMULATOR_PATH
from utils.ioc_launcher import IocLauncher, EPICS_TOP, IOCS_DIR
from utils.free_ports import get_free_ports
from utils.test_modes import TestModes


def clean_environment():
    """
    Cleans up the test environment between tests.
    """
    autosave_directory = os.path.join(var_dir, "autosave")
    files = glob.glob('{}/*SIM/*'.format(autosave_directory))
    for autosave_file in files:
        try:
            os.remove(autosave_file)
        except Exception as e:
            print("Failed to delete {}: {}".format(autosave_file, e))


def check_and_do_pre_ioc_launch_hook(ioc):
    """
    Check if the IOC dictionary contains a pre_ioc_launch_hook, if it does and is callable, call it, else do nothing.

    :param ioc: A dictionary representing an ioc.
    """
    do_nothing = lambda *args: None
    pre_ioc_launch_hook = ioc.get("pre_ioc_launch_hook", do_nothing)
    if callable(pre_ioc_launch_hook):
        pre_ioc_launch_hook()
    else:
        raise ValueError("Pre IOC launch hook not callable, so nothing has been done for it.")


def make_device_launchers_from_module(test_module, mode):
    """
    Returns a list of device launchers and directories for the given test module.
    Args:
        test_module: module containing IOC tests
        mode (TestModes): The mode to run in.

    Returns:
        list of device launchers (context managers which launch ioc + emulator pairs)
        set of device directories

    """
    try:
        iocs = test_module.IOCS
    except AttributeError:
        raise AttributeError("Expected module '{}' to contain an IOCS attribute".format(test_module.__name__))

    if len(iocs) < 1:
        raise ValueError("Need at least one IOC to launch")

    for ioc in iocs:
        if "name" not in ioc:
            raise ValueError("IOC entry must have a 'name' attribute which should give the IOC name")
        if "directory" not in ioc:
            raise ValueError("IOC entry must have a 'directory' attribute which should give the path to the IOC")

    print("Testing module {} in {} mode.".format(test_module.__name__, TestModes.name(mode)))

    device_launchers = []
    device_directories = set()
    for ioc in iocs:
        check_and_do_pre_ioc_launch_hook(ioc)
        free_port = get_free_ports(2)
        device_directories.add(ioc["directory"])
        try:
            macros = ioc["macros"]
        except KeyError:
            macros = {}
            ioc["macros"] = macros
        emmulator_port = free_port[0]
        macros['EMULATOR_PORT'] = emmulator_port
        macros['LOG_PORT'] = free_port[1]

        ioc_launcher_class = ioc.get("ioc_launcher_class", IocLauncher)
        ioc_launcher = ioc_launcher_class(test_module.__name__, ioc, mode, var_dir)

        if "emulator" in ioc and mode != TestModes.RECSIM:
            emulator_launcher_class = ioc.get("emulator_launcher_class", LewisLauncher)
            emulator_launcher = emulator_launcher_class(test_module.__name__, ioc["emulator"], emulator_path, var_dir,
                                                        emmulator_port, ioc)
        elif "emulator" in ioc:
            emulator_launcher = NullEmulatorLauncher(test_module.__name__, ioc["emulator"], emulator_path, var_dir,
                                                     None, ioc)
        elif "emulators" in ioc and mode != TestModes.RECSIM:
            emulator_launcher_class = ioc.get("emulators_launcher_class", MultiLewisLauncher)
            test_emulator_data: List[TestEmulatorData] = ioc.get("emulators", [])
            emulator_list: List[Emulator] = []
            for test_emulator in test_emulator_data:
                emulator_list.append(
                    Emulator(
                        test_emulator.launcher_address, test_emulator.emulator,
                        os.path.join(var_dir, f"{test_emulator.emulator}_{test_emulator.launcher_address}"),
                        test_emulator.emulator_port, ioc
                    )
                )
            emulator_launcher = emulator_launcher_class(test_module.__name__, emulator_list)
        else:
            emulator_launcher = None

        device_launchers.append(device_launcher(ioc_launcher, emulator_launcher))

    return device_launchers, device_directories


def load_and_run_tests(test_names, failfast, report_coverage, ask_before_running_tests, tests_mode=None):
    """
    Loads and runs the dotted unit tests to be run.

    Args:
        test_names: List of dotted unit tests to run.
        failfast: Determines if tests abort after first failure.
        report_coverage: Report test coverage of test modules versus ioc directories.
        ask_before_running_tests: ask whether to run the tests before running them
        tests_mode: test mode to run (default: all)

    Returns:
        boolean: True if all tests pass and false otherwise.
    """

    modules_to_be_loaded = sorted({test.split(".")[0].strip() for test in test_names})
    modules_to_be_tested = [ModuleTests(module) for module in modules_to_be_loaded]

    modes = set()
    tested_ioc_directories = set()

    for module in modules_to_be_tested:
        # Add tests that are either the module or a subset of the module i.e. module.TestClass
        module.tests = [test for test in test_names if test == module.name or test.startswith(module.name + ".")]
        modes.update(module.modes)

    test_results = []

    for mode in modes:
        if tests_mode is not None and mode != tests_mode:
            continue

        modules_to_be_tested_in_current_mode = [module for module in modules_to_be_tested if mode in module.modes]

        for module in modules_to_be_tested_in_current_mode:
            clean_environment()
            device_launchers, device_directories = make_device_launchers_from_module(module.file, mode)
            tested_ioc_directories.update(device_directories)
            test_results.append(
                run_tests(arguments.prefix, module.name, module.tests, device_collection_launcher(device_launchers),
                          failfast, ask_before_running_tests))

    if report_coverage:
        report_test_coverage_for_devices(tested_ioc_directories)

    return all(test_result is True for test_result in test_results)


def prompt_user_to_run_tests(test_names):
    """
    Utility function to ask the user whether to begin the tests

    Args:
        test_names: List of IOC test names to be run

    Returns:
        None

    """
    print("Run tests? [Y/N]: {}".format(test_names))
    while True:
        answer = six.moves.input()
        if answer == "" or answer.upper()[0] not in ["N", "Y"]:
            print("Answer must be Y or N")
        elif answer.upper()[0] == "N":
            print("Not running tests, emulator and IOC only. Ctrl+c to quit.")
        elif answer.upper()[0] == "Y":
            return


def report_test_coverage_for_devices(tested_directories):
    """
    Report the ioc directories not tested

    Args:
        tested_directories (list): List of IOC boot directories generated by make_device_launchers_from_module

    Returns:
        None
    """
    # get names of iocs from ioc folder
    iocs = []
    for dir in os.listdir(IOCS_DIR):
        if os.path.isdir(os.path.join(IOCS_DIR, dir)):
            iocs.append(dir)
    iocs = set(ioc.lower() for ioc in iocs)

    tested_iocs = []
    for dir in tested_directories:
        # Get the 3rd folder up from the ioc boot directory (should be device name) in lowercase
        tested_iocs.append(os.path.normpath(dir).split(os.path.sep)[-3].lower())

    tested_iocs = set(tested_iocs)
    missing_tests = sorted(iocs.difference(tested_iocs))

    print("\nThe following IOCs have not been tested:\n")
    for test in missing_tests:
        print(test)


class ReportFailLoadTestsuiteTestCase(unittest.TestCase):
    """
    Class to allow reporting of an error to run any tests.

    Args:
        failing_module_name:   Name of module that failed.
        msg:                   Error message explaining failure.

    Returns:
        None
    """

    def __init__(self, failing_module_name, msg):
        # strictly we should use and pass (*args, **kwargs) but we only call 
        # this directly ourselves and not from a test suite.
        # We create a function based on fail_with_msg() to get a better test summary.
        func_name = "{}_module_failed_to_load".format(failing_module_name)
        setattr(self, func_name, self.fail_with_msg)
        super(ReportFailLoadTestsuiteTestCase, self).__init__(func_name)
        self.msg = msg

    def fail_with_msg(self):
        """
        Function to be used as basis of "runTest" unittest.TestCase function.
        """
        self.fail(self.msg)


def run_tests(prefix, module_name, tests_to_run, device_launchers, failfast_switch, ask_before_running_tests=False):
    """
    Runs dotted unit tests.

    Args:
        prefix: The instrument prefix.
        module_name: Name of module containing tests.
        tests_to_run: List of dotted unit tests to be run.
        device_launchers: Context manager that launches the necessary iocs and associated emulators.
        failfast_switch: Determines if test suit aborts after first failure.
        ask_before_running_tests: ask whether to run the tests before running them

    Returns:
        bool: True if all tests pass and false otherwise.
    """
    os.environ["testing_prefix"] = prefix

    # Need to set epics address list to local broadcast otherwise channel access won't work
    settings = {
        'EPICS_CA_ADDR_LIST': "127.255.255.255"
    }

    test_names = [f"tests.{test}" for test in tests_to_run]

    runner = xmlrunner.XMLTestRunner(output='test-reports', stream=sys.stdout, failfast=failfast_switch)
    test_suite = unittest.TestLoader().loadTestsFromNames(test_names)

    try:
        with modified_environment(**settings), device_launchers:
            if ask_before_running_tests:
                prompt_user_to_run_tests(test_names)
            result = runner.run(test_suite).wasSuccessful()
    except Exception:
        msg = "Error while attempting to load test suite: {}".format(traceback.format_exc())
        result = runner.run(ReportFailLoadTestsuiteTestCase(module_name, msg)).wasSuccessful()
    return result


if __name__ == '__main__':
    if six.PY2:
        print("IOC system tests should now be run under python 3. Aborting.")
        sys.exit(-1)

    parser = argparse.ArgumentParser(
        description='Test an IOC under emulation by running tests against it')
    parser.add_argument('-l', '--list-devices',
                        help="List available devices for testing.", action="store_true")
    parser.add_argument('-rc', '--report-coverage',
                        help='Report devices that have not been tested.', action="store_true")
    parser.add_argument('-pf', '--prefix', default=os.environ.get("MYPVPREFIX", None),
                        help='The instrument prefix; e.g. TE:NDW1373')
    parser.add_argument('--var-dir', default=None,
                        help="Directory in which to create a log dir to write log file to and directory in which to "
                             "create tmp dir which contains environments variables for the IOC. Defaults to "
                             "environment variable ICPVARDIR and current dir if empty.")
    parser.add_argument('-t', '--tests', default=None, nargs="+",
                        help="""Dotted names of tests to run. These are of the form module.class.method.
                        Module just runs the tests in a module. 
                        Module.class runs the the test class in Module.
                        Module.class.method runs a specific test.""")
    parser.add_argument('-tp', '--tests-path', default=f"{os.path.dirname(os.path.realpath(__file__))}\\tests",
                        help="""Path to find the tests in, this must be a valid python module. 
                        Default is in the tests folder of this repo""")
    parser.add_argument('-f', '--failfast', action='store_true',
                        help="""Determines if the rest of tests are skipped after the first failure""")
    parser.add_argument('-a', '--ask-before-running', action='store_true',
                        help="""Pauses after starting emulator and ioc. Allows you to use booted
                        emulator/IOC or attach debugger for tests""")
<<<<<<< HEAD
    parser.add_argument('-tm', '--tests-mode', default=None, choices=['DEVSIM', 'RECSIM', 'NOSIM'],
                        help="""Tests mode to run e.g. DEVSIM, RECSIM or NOSIM (default: all).""")
=======
    parser.add_argument('-tm', '--tests-mode', default=None, choices=['DEVSIM', 'RECSIM'],
                        help="""Tests mode to run e.g. DEVSIM or RECSIM (default: both).""", type=str.upper)
>>>>>>> 45aa59ca
    parser.add_argument('--test_and_emulator', default=None,
                        help="""Specify a folder that holds both the tests (in a folder called tests) and a lewis 
                        emulator (in a folder called lewis_emulators).""")

    arguments = parser.parse_args()

    if arguments.test_and_emulator:
        arguments.tests_path = os.path.join(arguments.test_and_emulator, "tests")
        emulator_path = arguments.test_and_emulator
    else:
        emulator_path = DEVICE_EMULATOR_PATH

    if os.path.dirname(arguments.tests_path):
        full_path = os.path.abspath(arguments.tests_path)
        init_file_path = os.path.join(full_path, "__init__.py")
        if not os.path.isfile(init_file_path):
            print(f"Test path {full_path} not found")
            sys.exit(-1)
        # Import the specified path as the tests module
        spec = importlib.util.spec_from_file_location("tests", init_file_path)
        module = importlib.util.module_from_spec(spec)
        sys.modules[spec.name] = module
        spec.loader.exec_module(module)

    if arguments.list_devices:
        print("Available tests:")
        print('\n'.join(sorted(package_contents(arguments.tests_path))))
        sys.exit(0)

    var_dir = arguments.var_dir if arguments.var_dir is not None else os.getenv("ICPVARDIR", os.curdir)
    var_dir = var_dir.replace('/', '\\')

    if arguments.prefix is None:
        print("Cannot run without instrument prefix, you may need to run this using an EPICS terminal")
        sys.exit(-1)

    tests = arguments.tests if arguments.tests is not None else package_contents(arguments.tests_path)
    failfast = arguments.failfast
    report_coverage = arguments.report_coverage
    ask_before_running_tests = arguments.ask_before_running

    tests_mode = None
    if arguments.tests_mode == "RECSIM":
        tests_mode = TestModes.RECSIM
    if arguments.tests_mode == "DEVSIM":
        tests_mode = TestModes.DEVSIM
    if arguments.tests_mode == "NOSIM":
        tests_mode = TestModes.NOSIM

    try:
        success = load_and_run_tests(tests, failfast, report_coverage, ask_before_running_tests, tests_mode)
    except Exception as e:
        print("---\n---\n---\nAn Error occurred loading the tests: ")
        traceback.print_exc()
        print("---\n---\n---\n")
        success = False

    sys.exit(0 if success else 1)<|MERGE_RESOLUTION|>--- conflicted
+++ resolved
@@ -322,13 +322,8 @@
     parser.add_argument('-a', '--ask-before-running', action='store_true',
                         help="""Pauses after starting emulator and ioc. Allows you to use booted
                         emulator/IOC or attach debugger for tests""")
-<<<<<<< HEAD
     parser.add_argument('-tm', '--tests-mode', default=None, choices=['DEVSIM', 'RECSIM', 'NOSIM'],
-                        help="""Tests mode to run e.g. DEVSIM, RECSIM or NOSIM (default: all).""")
-=======
-    parser.add_argument('-tm', '--tests-mode', default=None, choices=['DEVSIM', 'RECSIM'],
-                        help="""Tests mode to run e.g. DEVSIM or RECSIM (default: both).""", type=str.upper)
->>>>>>> 45aa59ca
+                        help="""Tests mode to run e.g. DEVSIM, RECSIM or NOSIM (default: all).""", type=str.upper)
     parser.add_argument('--test_and_emulator', default=None,
                         help="""Specify a folder that holds both the tests (in a folder called tests) and a lewis 
                         emulator (in a folder called lewis_emulators).""")
