"""
Run the tests.
"""

import argparse
import os
import sys
import traceback
import unittest
import xmlrunner

from run_utils import package_contents, modified_environment
from run_utils import ModuleTests

from utils.device_launcher import device_launcher, device_collection_launcher
from utils.lewis_launcher import LewisLauncher, LewisNone
from utils.ioc_launcher import IocLauncher, EPICS_TOP
from utils.free_ports import get_free_ports
from utils.test_modes import TestModes


def make_device_launchers_from_module(test_module, mode):
    """
    Returns a list of device launchers for the given test module.
    Args:
        test_module: module containing IOC tests
        mode (TestModes): The mode to run in.

    Returns:
        list of device launchers (context managers which launch ioc + emulator pairs)

    """
    try:
        iocs = test_module.IOCS
    except AttributeError:
        raise AttributeError("Expected module '{}' to contain an IOCS attribute".format(test_module.__name__))

    if len(iocs) < 1:
        raise ValueError("Need at least one IOC to launch")

    for ioc in iocs:
        if "name" not in ioc:
            raise ValueError("IOC entry must have a 'name' attribute which should give the IOC name")
        if "directory" not in ioc:
            raise ValueError("IOC entry must have a 'directory' attribute which should give the path to the IOC")

    print("Testing module {} in {} mode.".format(test_module.__name__, TestModes.name(mode)))

    device_launchers = []
    for ioc in iocs:

        free_port = get_free_ports(2)
        macros = ioc.get("macros", {})
<<<<<<< HEAD
        macros['EMULATOR_PORT'] = free_port
        command_line = ioc.get("ioc_run_commandline", None)
        started_text = ioc.get("started_text", "epics>")
        pv_for_existence = ioc.get("pv_for_existence", "DISABLE")
        environment_vars = ioc.get("environment_vars", {})

        ioc_launcher = IocLauncher(device=ioc["name"],
                                   directory=ioc["directory"],
                                   macros=macros,
                                   use_rec_sim=recsim,
                                   var_dir=var_dir,
                                   port=free_port,
                                   ioc_run_commandline=command_line,
                                   started_text=started_text,
                                   pv_for_existence=pv_for_existence,
                                   environment_vars=environment_vars)
=======
        emmulator_port = free_port[0]
        macros['EMULATOR_PORT'] = emmulator_port
        macros['LOG_PORT'] = free_port[1]

        launcher = ioc.get("LAUNCHER", IocLauncher)
>>>>>>> 6644e58c

        ioc_launcher = launcher(ioc, mode, var_dir)

        if "emulator" in ioc and mode != TestModes.RECSIM:

            emulator_device = ioc["emulator"]
            emulator_id = ioc.get("emulator_id", emulator_device)
            emulator_protocol = ioc.get("emulator_protocol", "stream")
            emulator_device_package = ioc.get("emulator_package", "lewis_emulators")
            emulator_full_path = ioc.get("emulator_path",
                                         os.path.join(EPICS_TOP, "support", "DeviceEmulator", "master"))

            lewis_launcher = LewisLauncher(
                device=emulator_device,
                python_path=os.path.abspath(arguments.python_path),
                lewis_path=os.path.abspath(arguments.emulator_path),
                lewis_protocol=emulator_protocol,
                lewis_additional_path=emulator_full_path,
                lewis_package=emulator_device_package,
                var_dir=var_dir,
                port=emmulator_port,
                emulator_id=emulator_id
            )

        elif "emulator" in ioc:
            emulator_id = ioc.get("emulator_id", ioc["emulator"])
            lewis_launcher = LewisNone(emulator_id)
        else:
            lewis_launcher = None

        device_launchers.append(device_launcher(ioc_launcher, lewis_launcher))

    return device_launchers


def load_and_run_tests(test_names):
    """
    Loads and runs the dotted unit tests to be run.

    Args:
        test_names: List of dotted unit tests to run.

    Returns:
        boolean: True if all tests pass and false otherwise.
    """
    modules_to_be_loaded = sorted({test.split(".")[0].strip() for test in test_names})
    modules_to_be_tested = [ModuleTests(module) for module in modules_to_be_loaded]

    modes = set()

    for module in modules_to_be_tested:
        module.tests = [test for test in test_names if test.startswith(module.name)]
        modes.update(module.modes)

    test_results = []

    for mode in modes:
        modules_to_be_tested_in_current_mode = [module for module in modules_to_be_tested if mode in module.modes]

        for module in modules_to_be_tested_in_current_mode:
            device_launchers = make_device_launchers_from_module(module.file, mode)
            test_results.append(
                run_tests(arguments.prefix, module.tests, device_collection_launcher(device_launchers)))

    return all(test_result is True for test_result in test_results)


def run_tests(prefix, tests_to_run, device_launchers):
    """
    Runs dotted unit tests.

    Args:
        prefix: The instrument prefix.
        tests_to_run: List of dotted unit tests to be run.
        device_launchers: Context manager that launches the necessary iocs and associated emulators.

    Returns:
        bool: True if all tests pass and false otherwise.
    """
    os.environ["testing_prefix"] = prefix

    # Need to set epics address list to local broadcast otherwise channel access won't work
    settings = {
        'EPICS_CA_ADDR_LIST': "127.255.255.255"
    }

    test_names = ["tests.{}".format(test) for test in tests_to_run]

    with modified_environment(**settings), device_launchers:

        runner = xmlrunner.XMLTestRunner(output='test-reports', stream=sys.stdout)

        test_suite = unittest.TestLoader().loadTestsFromNames(test_names)

        result = runner.run(test_suite).wasSuccessful()

    return result


if __name__ == '__main__':

    pythondir = os.environ.get("PYTHONDIR", None)

    if pythondir is not None:
        emulator_path = os.path.join(pythondir, "scripts")
    else:
        emulator_path = None

    parser = argparse.ArgumentParser(
        description='Test an IOC under emulation by running tests against it')
    parser.add_argument('-l', '--list-devices',
                        help="List available devices for testing.", action="store_true")
    parser.add_argument('-pf', '--prefix', default=os.environ.get("MYPVPREFIX", None),
                        help='The instrument prefix; e.g. TE:NDW1373')
    parser.add_argument('-e', '--emulator-path', default=emulator_path,
                        help="The path of the lewis.py file")
    parser.add_argument('-py', '--python-path', default="C:\Instrument\Apps\Python\python.exe",
                        help="The path of python.exe")
    parser.add_argument('--var-dir', default=None,
                        help="Directory in which to create a log dir to write log file to and directory in which to "
                             "create tmp dir which contains environments variables for the IOC. Defaults to "
                             "environment variable ICPVARDIR and current dir if empty.")
    parser.add_argument('-t', '--tests', default=None, nargs="+",
                        help="""Dotted names of tests to run. These are of the form module.class.method.
                        Module just runs the tests in a module. 
                        Module.class runs the the test class in Module.
                        Module.class.method runs a specific test.""")

    arguments = parser.parse_args()

    if arguments.list_devices:
        print("Available tests:")
        print('\n'.join(package_contents("tests")))
        sys.exit(0)

    var_dir = arguments.var_dir if arguments.var_dir is not None else os.getenv("ICPVARDIR", os.curdir)
    var_dir = var_dir.replace('/', '\\')

    if arguments.prefix is None:
        print("Cannot run without instrument prefix")
        sys.exit(-1)

    if arguments.emulator_path is None:
        print("Cannot run without emulator path")
        sys.exit(-1)

    tests = arguments.tests if arguments.tests is not None else package_contents("tests")

    try:
        success = load_and_run_tests(tests)
    except Exception as e:
        print("---\n---\n---\nAn Error occured loading the tests: ")
        traceback.print_exc()
        print("---\n---\n---\n")
        success = False

    sys.exit(0 if success else 1)<|MERGE_RESOLUTION|>--- conflicted
+++ resolved
@@ -51,30 +51,11 @@
 
         free_port = get_free_ports(2)
         macros = ioc.get("macros", {})
-<<<<<<< HEAD
-        macros['EMULATOR_PORT'] = free_port
-        command_line = ioc.get("ioc_run_commandline", None)
-        started_text = ioc.get("started_text", "epics>")
-        pv_for_existence = ioc.get("pv_for_existence", "DISABLE")
-        environment_vars = ioc.get("environment_vars", {})
-
-        ioc_launcher = IocLauncher(device=ioc["name"],
-                                   directory=ioc["directory"],
-                                   macros=macros,
-                                   use_rec_sim=recsim,
-                                   var_dir=var_dir,
-                                   port=free_port,
-                                   ioc_run_commandline=command_line,
-                                   started_text=started_text,
-                                   pv_for_existence=pv_for_existence,
-                                   environment_vars=environment_vars)
-=======
         emmulator_port = free_port[0]
         macros['EMULATOR_PORT'] = emmulator_port
         macros['LOG_PORT'] = free_port[1]
 
         launcher = ioc.get("LAUNCHER", IocLauncher)
->>>>>>> 6644e58c
 
         ioc_launcher = launcher(ioc, mode, var_dir)
 
@@ -226,7 +207,7 @@
     try:
         success = load_and_run_tests(tests)
     except Exception as e:
-        print("---\n---\n---\nAn Error occured loading the tests: ")
+        print("---\n---\n---\nAn Error occurred loading the tests: ")
         traceback.print_exc()
         print("---\n---\n---\n")
         success = False
