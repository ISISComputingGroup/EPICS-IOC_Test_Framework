--- conflicted
+++ resolved
@@ -143,11 +143,10 @@
             run_test(arguments.prefix, arguments.device, iocLauncher, lewis)
         elif arguments.device and arguments.ioc_path:
             print("Running using device emulation")
-<<<<<<< HEAD
-
             if arguments.emulator_path:
                 lewis = LewisLauncher(
                     device=arguments.device,
+                    python_path=os.path.abspath(arguments.python_path),
                     lewis_path=os.path.abspath(arguments.emulator_path),
                     lewis_protocol=arguments.emulator_protocol,
                     lewis_additional_path=arguments.emulator_add_path,
@@ -156,16 +155,6 @@
             else:
                 lewis = LewisNone(arguments.device)
 
-=======
-            lewis = LewisLauncher(
-                device=arguments.device,
-                python_path=os.path.abspath(arguments.python_path),
-                lewis_path=os.path.abspath(arguments.emulator_path),
-                lewis_protocol=arguments.emulator_protocol,
-                lewis_additional_path=arguments.emulator_add_path,
-                lewis_package=arguments.emulator_device_package,
-                var_dir=var_dir)
->>>>>>> 0f75814e
             iocLauncher = IocLauncher(
                 device=arguments.device,
                 directory=os.path.abspath(arguments.ioc_path),
