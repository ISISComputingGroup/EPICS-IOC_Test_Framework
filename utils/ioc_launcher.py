"""
Code that launches an IOC/application under test
"""
import subprocess
import os
from time import sleep
from abc import ABCMeta

import six

from utils.channel_access import ChannelAccess
from utils.log_file import log_filename, LogFileManager
from utils.test_modes import TestModes
from datetime import date

APPS_BASE = os.path.join("C:\\", "Instrument", "Apps")
EPICS_TOP = os.environ.get("KIT_ROOT", os.path.join(APPS_BASE, "EPICS"))
PYTHON = os.environ.get("PYTHON", os.path.join(APPS_BASE, "Python", "python.exe"))

MAX_TIME_TO_WAIT_FOR_IOC_TO_START = 120

EPICS_CASE_ENVIRONMENT_VARS = {
    "EPICS_CAS_INTF_ADDR_LIST": "127.0.0.1",
    "EPICS_CAS_BEACON_ADDR_LIST": "127.255.255.255"}


def get_default_ioc_dir(iocname, iocnum=1):
    """
    Gets the default path to run the IOC given the name.
    Args:
        iocname: the name of the ioc
        iocnum: the number of the ioc to start (defaults to 1)
    Returns:
        the path
    """
    return os.path.join(EPICS_TOP, "ioc", "master", iocname, "iocBoot", "ioc{}-IOC-{:02d}".format(iocname, iocnum))


def check_if_ioc_already_running(ca, device, test_pv="DISABLE"):
    """
    Checks to see if a IOC is already running by asserting that a pv does not exist.
    Args:
        ca: channel access
        device: the device
        test_pv: the name of the test pv

    Returns:

    """
    try:
        print("Check that IOC is not running")
        ca.assert_that_pv_does_not_exist(test_pv)
    except AssertionError as ex:
        raise AssertionError("IOC '{}' appears to already be running: {}".format(device, ex))


class IOCRegister(object):
    """
    A way of registering running iocs.
    """

    # Static dictionary of running iocs
    RunningIOCs = {}

    uses_rec_sim = False

    @classmethod
    def get_running(cls, ioc_name):
        """
        Get a running ioc by name, return None if not running.

        :param ioc_name: name of the ioc emulator to grab
        :return: ioc launcher
        """
        return cls.RunningIOCs.get(ioc_name)

    @classmethod
    def add_ioc(cls, name, ioc):
        """
        Add an ioc to the running list.

        :param name: name of the ioc
        :param ioc: the ioc launcher
        :return:
        """
        cls.RunningIOCs[name] = ioc


@six.add_metaclass(ABCMeta)
class BaseLauncher(object):
    """
    Launcher base, this is the base class for a launcher of application under test.
    """

    def open(self):
        """
        Starts the application under test.
        """
        pass

    def close(self):
        """
        Exits the application under test
        """
        pass

    def _set_environment_vars(self):
        pass

    def __enter__(self):
        self.open()
        return self

    def __exit__(self, *args, **kwargs):
        self.close()


class ProcServLauncher(BaseLauncher):
    """
    Launches an IOC from procServ.exe
    """

    ICPTOOLS = os.path.join(EPICS_TOP, "tools", "master")

    def __init__(self, ioc, test_mode, var_dir):
        """
        Constructor which calls ProcServ to boot an IOC

        Args:
            ioc: Dictionary containing
                device: String, Device name
                directory: String, the directory where st.cmd for the IOC is found
                var_dir: location of directory to write the log file
                port: The port to use
            test_mode: Ignored by non-emulator launchers
            var_dir: The directory into which the launcher will save log files.
        """

        self._directory = ioc['directory']
        self._device = ioc['name']
        self._var_dir = var_dir
        self.port = int(ioc['macros']['EMULATOR_PORT'])
        self.logport = int(ioc['macros']['LOG_PORT'])

        self._process = None
        self.log_file_manager = None
        self._ca = None
        self.macros = None

    def _get_channel_access(self):
        """
        :return (ChannelAccess): the channel access component
        """
        if self._ca is None:
            self._ca = ChannelAccess(device_prefix=self._device)

        return self._ca

    def _set_environment_vars(self):
        settings = os.environ.copy()

        # Set the port
        settings['EMULATOR_PORT'] = str(self.port)

        settings["CYGWIN"] = "nodosfilewarning"
        settings["MYDIRPROCSV"] = os.path.join(EPICS_TOP, "iocstartup")
        settings["EPICS_CAS_INTF_ADDR_LIST"] = "127.0.0.1"
        settings["EPICS_CAS_BEACON_ADDR_LIST"] = "127.255.255.255"
        settings["IOCLOGROOT"] = os.path.join("C:", "Instrument", "var", "logs", "ioc")
        settings["IOCCYGLOGROOT"] = self.to_cygwin_address(settings["IOCLOGROOT"])
        settings["IOCSH_SHOWWIN"] = "H"
        settings["LOGTIME"] = date.today().strftime("%Y%m%d")

        return settings

    def _log_filename(self):
        return log_filename("ioc", self._device, True, self._var_dir)

    @staticmethod
    def to_cygwin_address(win_filepath):
        """
        Converts a windows-style filepath to a / delimited path with cygdrive root
        Args:
            win_filepath: String, The filepath to be converted to a cygwin-style address

        Returns:
            cyg_address: String, the converted path

        """
        cyg_address = win_filepath.replace("C:\\", "/cygdrive/c/")
        cyg_address = cyg_address.replace("\\", "/")

        return cyg_address

    def open(self):
        """
        Spawns the daemon IOC process using procServ.exe. Call signature found in iocstartup/procserv.bat

        Returns:

        """

        st_cmd_path = os.path.join(self._directory, "st.cmd")

        if not os.path.isfile(st_cmd_path):
            print("St.cmd path not found: '{0}'".format(st_cmd_path))

        ca = self._get_channel_access()

        check_if_ioc_already_running(ca, self._device)

        comspec = os.getenv("ComSpec")
        logfilepath = "C:\\Instrument\\var\\logs\\ioc\\{}-%Y%m%d.log".format(self._device)

        cygwin_dir = self.to_cygwin_address(self._directory)
        ioc_run_command = ["{}\\cygwin_bin\\procServ.exe".format(self.ICPTOOLS),
                           ' --logstamp',
                           ' --logfile="{}"'.format(self.to_cygwin_address(logfilepath)),
                           ' --timefmt="%Y-%m-%d %H:%M:%S"',
                           ' --restrict', ' --ignore="^D^C"', ' --noautorestart', ' --wait',
                           ' --name={}'.format(self._device.upper()),
                           ' --pidfile="/cygdrive/c/windows/temp/EPICS_{}.pid"'.format(self._device),
                           ' --logport={:d}'.format(self.logport), ' --chdir="{}"'.format(cygwin_dir),
                           ' {:d}'.format(self.port), ' {}'.format(comspec), ' /c', ' runIOC.bat', ' st.cmd']

        print("Starting IOC ({})".format(self._device))

        settings = self._set_environment_vars()

        self.log_file_manager = LogFileManager(self._log_filename())
        self.log_file_manager.log_file.write("Started IOC with '{0}'\n".format(" ".join(ioc_run_command)))

        # To be able to see the IOC output for debugging, remove the redirection of stdin, stdout and stderr.
        # This does mean that the IOC will need to be closed manually after the tests.
        # Make sure to revert before checking code in

        self._process = subprocess.Popen(''.join(ioc_run_command), creationflags=subprocess.CREATE_NEW_CONSOLE,
                                         cwd=self._directory, stdout=self.log_file_manager.log_file,
                                         stderr=subprocess.STDOUT, env=settings)

        #TODO make launcher pass this test
        #self.log_file_manager.wait_for_console(MAX_TIME_TO_WAIT_FOR_IOC_TO_START)

        IOCRegister.add_ioc(self._device, self)

    def close(self):
        """
        Closes the IOC
        """
        if self._process is not None:
            self._process.kill()


class IocLauncher(BaseLauncher):
    """
    Launches an IOC for testing.
    """
    def __init__(self, ioc, test_mode, var_dir):
        """
        Constructor that also launches the IOC.

        :param ioc: Dictionary containing:
            name: device name
            directory: the directory where the st.cmd for the IOC is found
            macros: the macros that should be passed to this IOC
            use_rec_sim: Use record simulation not device simulation in the ioc
            var_dir: location of directory to write log file and macros directories
            port: The port to use
        :param test_mode: TestModes.RECSIM or TestModes.DEVSIM depending on IOC test mode
        :param var_dir: The directory into which the launcher will save log files.
        """
        self._device = ioc['name']
        self._custom_prefix = ioc.get('custom_prefix', None)
        self._directory = ioc['directory']
        self.macros = ioc.get("macros", {})
        self._var_dir = var_dir
        self.port = self.macros['EMULATOR_PORT']
        self._ioc_started_text = ioc.get("started_text", "epics>")
        self._pv_for_existence = ioc.get("pv_for_existence", "DISABLE")
        self._extra_environment_vars = ioc.get("environment_vars", {})
        self._init_values = ioc.get('inits', {})

        if test_mode not in [TestModes.RECSIM, TestModes.DEVSIM]:
            raise ValueError("Invalid test mode provided")

        self.use_rec_sim = test_mode == TestModes.RECSIM

        IOCRegister.uses_rec_sim = self.use_rec_sim
        self._ca = None
        self._process = None
        self.log_file_manager = None

    def _log_filename(self):
        return log_filename("ioc", self._device, self.use_rec_sim, self._var_dir)

    def _set_environment_vars(self):
        settings = os.environ.copy()
        if self.use_rec_sim:
            # Using record simulation
            settings['TESTDEVSIM'] = ''
            settings['TESTRECSIM'] = 'yes'
        else:
            # Not using record simulation
            settings['TESTDEVSIM'] = 'yes'
            settings['TESTRECSIM'] = ''

        # Set the port
        settings['EMULATOR_PORT'] = str(self.port)

        for env_name, setting in self._extra_environment_vars.items():
            settings[env_name] = setting
        return settings

    def __enter__(self):
        self.open()
        return self

    def __exit__(self, *args, **kwargs):
        self.close()

    def _command_line(self):
        run_ioc_path = os.path.join(self._directory, 'runIOC.bat')
        st_cmd_path = os.path.join(self._directory, 'st.cmd')

        if not os.path.isfile(run_ioc_path):
            print("Run IOC path not found: '{0}'".format(run_ioc_path))
        if not os.path.isfile(st_cmd_path):
            print("St.cmd path not found: '{0}'".format(st_cmd_path))

        return [run_ioc_path, st_cmd_path]

    def open(self):
        """
        Runs the ioc.
        """
        ioc_run_commandline = self._command_line()

        ca = self._get_channel_access()
        try:
            print("Check that IOC is not running")
            ca.assert_that_pv_does_not_exist(self._pv_for_existence)
        except AssertionError as ex:
            raise AssertionError("IOC '{}' appears to already be running: {}".format(self._device, ex))

        print("Starting IOC ({})".format(self._device))

        settings = self._set_environment_vars()

        # create macros
        full_dir = os.path.join(self._var_dir, "tmp")
        if not os.path.exists(full_dir):
            os.makedirs(full_dir)
        with open(os.path.join(full_dir, "test_config.txt"), mode="w") as f:
            for macro, value in self.macros.items():
                f.write('epicsEnvSet("{macro}", "{value}")\n'
                        .format(macro=macro.replace('"', '\\"'), value=str(value).replace('"', '\\"')))

        self.log_file_manager = LogFileManager(self._log_filename())
        self.log_file_manager.log_file.write("Started IOC with '{0}'".format(" ".join(ioc_run_commandline)))

        # To be able to see the IOC output for debugging, remove the redirection of stdin, stdout and stderr.
        # This does mean that the IOC will need to be closed manually after the tests.
        # Make sure to revert before checking code in
        self._process = subprocess.Popen(ioc_run_commandline, creationflags=subprocess.CREATE_NEW_CONSOLE,
<<<<<<< HEAD
                                         cwd=self._directory, stdin=subprocess.PIPE, stdout=self._logFile,
                                         stderr=subprocess.STDOUT, env=settings)
										 
=======
                                         cwd=self._directory, stdin=subprocess.PIPE,
                                         stdout=self.log_file_manager.log_file, stderr=subprocess.STDOUT, env=settings)
>>>>>>> 0ebd9fab

        # Write a return so that an epics terminal will appear after boot
        self._process.stdin.write("\n")
        self.log_file_manager.wait_for_console(MAX_TIME_TO_WAIT_FOR_IOC_TO_START, self._ioc_started_text)

        IOCRegister.add_ioc(self._device, self)
        for key, value in self._init_values.items():
            print("Initialising PV {} to {}".format(key, value))
            ca.set_pv_value(key, value)

    def close(self):
        """
        Closes the IOC.
        """
        print("Terminating IOC ({})".format(self._device))

        if self._process is not None:
            #  use write not communicate so that we don't wait for exit before continuing
            self._process.stdin.write("exit\n")

            max_wait_for_ioc_to_die = 60
            wait_per_loop = 0.1

            for loop_count in range(int(max_wait_for_ioc_to_die/wait_per_loop)):
                try:
                    self._get_channel_access().assert_that_pv_does_not_exist(self._pv_for_existence)
                    break
                except AssertionError:
                    sleep(wait_per_loop)
                    if loop_count % 100 == 99:
                        print("   waited {}".format(loop_count*wait_per_loop))
            else:
                print("IOC process did not die after {} seconds after killing with `exit` in iocsh. "
                      "Killing process and waiting another {} seconds"
                      .format(max_wait_for_ioc_to_die, max_wait_for_ioc_to_die))
                self._process.kill()
                sleep(max_wait_for_ioc_to_die)
                try:
                    self._get_channel_access().assert_that_pv_does_not_exist(self._pv_for_existence)
                    print("After killing process forcibly and waiting, IOC died correctly.")
                except AssertionError:
                    print("After killing process forcibly and waiting, IOC was still up. Will continue anyway, but "
                          "the next set of tests to use this IOC are likely to fail")

        self._print_log_file_location()

    def _print_log_file_location(self):
        if self.log_file_manager is not None:
            self.log_file_manager.close()
            print("IOC log written to {0}".format(self._log_filename()))

    def set_simulated_value(self, pv_name, value):
        """
        If this IOC is in rec sim set the PV value.

        :param pv_name: name of the pv value
        :param value: value to set
        :return:
        """

        if self.use_rec_sim:
            ca = self._get_channel_access()
            ca.set_pv_value(pv_name, value)

    def _get_channel_access(self):
        """
        :return (ChannelAccess): the channel access component
        """
        if self._ca is None:
            prefix = self._custom_prefix or self._device
            self._ca = ChannelAccess(device_prefix=prefix)

        return self._ca


class PythonIOCLauncher(IocLauncher):
    """
    Launch a python ioc like REFL server.
    """

    def __init__(self, ioc, test_mode, var_dir):
        super(PythonIOCLauncher, self).__init__(ioc, test_mode, var_dir)
        self._python_script_commandline = ioc.get("python_script_commandline", None)

    def _command_line(self):
        run_ioc_path = self._python_script_commandline[0]
        if not os.path.isfile(run_ioc_path):
            print("Command first argument path not found: '{0}'".format(run_ioc_path))
        command_line = [PYTHON]
        command_line.extend(self._python_script_commandline)
        return command_line

    def _set_environment_vars(self):
        settings = super(PythonIOCLauncher, self)._set_environment_vars()
        settings["PYTHONUNBUFFERED"] = "TRUE"
        settings.update(EPICS_CASE_ENVIRONMENT_VARS)

        return settings

    def close(self):
        """
        Closes the IOC.
        """
        print("Terminating python IOC ({})".format(self._device))

        if self._process is not None:
            # just kill a process if this is the only way to stop it
            self._process.kill()

        self._print_log_file_location()<|MERGE_RESOLUTION|>--- conflicted
+++ resolved
@@ -362,14 +362,8 @@
         # This does mean that the IOC will need to be closed manually after the tests.
         # Make sure to revert before checking code in
         self._process = subprocess.Popen(ioc_run_commandline, creationflags=subprocess.CREATE_NEW_CONSOLE,
-<<<<<<< HEAD
-                                         cwd=self._directory, stdin=subprocess.PIPE, stdout=self._logFile,
-                                         stderr=subprocess.STDOUT, env=settings)
-										 
-=======
                                          cwd=self._directory, stdin=subprocess.PIPE,
                                          stdout=self.log_file_manager.log_file, stderr=subprocess.STDOUT, env=settings)
->>>>>>> 0ebd9fab
 
         # Write a return so that an epics terminal will appear after boot
         self._process.stdin.write("\n")
