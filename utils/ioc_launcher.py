--- conflicted
+++ resolved
@@ -79,9 +79,21 @@
     def _log_filename(self):
         return log_filename("ioc", self._device, self.use_rec_sim, self._var_dir)
 
-<<<<<<< HEAD
     def _set_environment_vars(self):
-=======
+        settings = os.environ.copy()
+        if self.use_rec_sim:
+            # Using record simulation
+            settings['TESTDEVSIM'] = ''
+            settings['TESTRECSIM'] = 'yes'
+        else:
+            # Not using record simulation
+            settings['TESTDEVSIM'] = 'yes'
+            settings['TESTRECSIM'] = ''
+
+        # Set the port
+        settings['EMULATOR_PORT'] = str(self.port)
+        return settings
+
     def open(self):
         run_ioc_path = os.path.join(self._directory, 'runIOC.bat')
         st_cmd_path = os.path.join(self._directory, 'st.cmd')
@@ -99,27 +111,6 @@
             except AssertionError as ex:
                 raise AssertionError("IOC appears to already be running {0}".format(ex))
 
-        ioc_run_commandline = [run_ioc_path, st_cmd_path]
-        print("Starting IOC")
-
->>>>>>> e63eeae1
-        settings = os.environ.copy()
-        if self.use_rec_sim:
-            # Using record simulation
-            settings['TESTDEVSIM'] = ''
-            settings['TESTRECSIM'] = 'yes'
-        else:
-            # Not using record simulation
-            settings['TESTDEVSIM'] = 'yes'
-            settings['TESTRECSIM'] = ''
-
-        # Set the port
-        settings['EMULATOR_PORT'] = str(self.port)
-        return settings
-
-    def open(self):
-        run_ioc_path = os.path.join(self._directory, 'runIOC.bat')
-        st_cmd_path = os.path.join(self._directory, 'st.cmd')
         ioc_run_commandline = [run_ioc_path, st_cmd_path]
         print("Starting IOC")
 
