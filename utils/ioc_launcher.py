--- conflicted
+++ resolved
@@ -504,31 +504,20 @@
             self._telnet.close()
 
         at_least_one_killed = False
-<<<<<<< HEAD
         while True:
             pids = self._find_processes()
             if not pids:
                 break
 
             at_least_one_killed = True
-=======
-        for pid in self._find_processes():
-            # check pid still exists otherwise os.kill() throws an OSError
-            # we get two cygwin processes ids and killing one may remove both processes
-            if psutil.pid_exists(pid):
-                os.kill(pid, SIGTERM)
-                time.sleep(10)
-                if psutil.pid_exists(pid):
-                    print("Process is still running try killing again!")
-                    os.kill(pid, SIGTERM)
-                at_least_one_killed = True
->>>>>>> 1579dc18
 
             for pid in pids:
                 try:
                     os.kill(pid, SIGTERM)
                 except ProcessLookupError:
                     # Process might have already been terminated
+                    # we get two cygwin processes ids and killing one
+                    # may have removed both processes
                     pass
 
             time.sleep(1)
