"""
Channel access tp IOC
"""
import os
import time
import operator
from contextlib import contextmanager

from genie_python.genie_cachannel_wrapper import CaChannelWrapper, UnableToConnectToPVException


class ChannelAccess(object):
    """
    Provides the required channel access commands.
    """

    ALARM_NONE = "NO_ALARM"
    """Alarm value if there is no alarm"""

    ALARM_MAJOR = "MAJOR"
    """Alarm value if the record is in major alarm"""

    ALARM_MINOR = "MINOR"
    """Alarm value if the record is in minor alarm"""

    ALARM_INVALID = "INVALID"
    """Alarm value if the record has a calc alarm"""

    def __init__(self, default_timeout=5, device_prefix=None):
        """
        Constructor.

        :param device_prefix: the device prefix which will be added to the start of all pvs
        :param default_timeout: the default time out to wait for
        """
        self.ca = CaChannelWrapper()
        self.prefix = os.environ["testing_prefix"]
        self._default_timeout = default_timeout
        if not self.prefix.endswith(':'):
            self.prefix += ':'
        if device_prefix is not None:
            self.prefix += "{0}:".format(device_prefix)

    def set_pv_value(self, pv, value):
        """
        Sets the specified PV to the supplied value.

        :param pv: the EPICS PV name
        :param value: the value to set
        """
        # Wait for the PV to exist before writing to it. If this is not here sometimes the tests try to jump the gun
        # and attempt to write to a PV that doesn't exist yet
        self.wait_for(pv)

        # Don't use wait=True because it will cause an infinite wait if the value never gets set successfully
        # In that case the test should fail (because the correct value is not set)
        # but it should not hold up all the other tests
        self.ca.set_pv_value(self._create_pv_with_prefix(pv), value, timeout=self._default_timeout)
        # Need to give Lewis time to process
        time.sleep(1)

    def get_pv_value(self, pv):
        """
        Gets the current value for the specified PV.

        :param pv: the EPICS PV name
        :return: the current value
        """
        return self.ca.get_pv_value(self._create_pv_with_prefix(pv))

    def assert_that_pv_is(self, pv, expected_value, timeout=None, msg=""):
        """
        Assert that the pv has the expected value or that it becomes the expected value within the timeout.

        :param pv: pv name
        :param expected_value: expected value
        :param timeout: if it hasn't changed within this time raise assertion error
        :param msg: Extra message to print
        :raises AssertionError: if value does not become requested value
        :raises UnableToConnectToPVException: if pv does not exist within timeout
        """
        error_message = self._wait_for_pv_lambda(lambda: self._values_match(pv, expected_value), timeout)

        if error_message is None:
            return

        raise AssertionError(str(msg) + error_message)

    def assert_that_pv_is_not(self, pv, restricted_value, timeout=None, msg=""):
        """
        Assert that the pv does not have a particular value and optionally it does not become that value within the
        timeout.

        :param pv: pv name
        :param restricted_value: value the PV shouldn't become
        :param timeout: if it becomes the value within this time, raise an assertion error
        :param msg: Extra message to print
        :raises AssertionError: if value has the restricted value
        :raises UnableToConnectToPVException: if pv does not exist within timeout
        """
        error_message = self._wait_for_pv_lambda(lambda: self._values_do_not_match(pv, restricted_value), timeout)

        if error_message is None:
            return

        raise AssertionError("{0}: {1}".format(msg, error_message))

    def assert_that_pv_is_number(self, pv, expected_value, tolerance=0, timeout=None):
        """
        Assert that the pv has the expected value or that it becomes the expected value within the timeout
        :param pv: pv name
        :param expected_value: expected value
        :param tolerance: the allowable deviation from the expected value
        :param timeout: if it hasn't changed within this time raise assertion error
        :raises AssertionError: if value does not become requested value
        :raises UnableToConnectToPVException: if pv does not exist within timeout
        """

        error_message = self._wait_for_pv_lambda(lambda: self._value_is_number(pv, expected_value, tolerance), timeout)

        if error_message is None:
            return

        raise AssertionError(error_message)

    def assert_that_pv_is_not_number(self, pv, restricted_value, tolerance=0, timeout=None):
        """
        Assert that the pv is at least tolerance from the restricted value within the timeout
        :param pv: pv name
        :param restricted_value: the value we don't want the PV to have
        :param tolerance: the minimal deviation from the expected value
        :param timeout: if it hasn't changed within this time raise assertion error
        :raises AssertionError: if value does not enter the desired range
        :raises UnableToConnectToPVException: if pv does not exist within timeout
        """

        error_message = self._wait_for_pv_lambda(lambda: self._value_is_not_number(pv, restricted_value, tolerance),
                                                 timeout)

        if error_message is None:
            return

        raise AssertionError(error_message)

    def assert_that_pv_is_one_of(self, pv, expected_values, timeout=None):
        """
        Assert that the pv has one of the expected values or that it becomes one of the expected value within the
        timeout.

        :param pv: pv name
        :param expected_values: expected values
        :param timeout: if it hasn't changed within this time raise assertion error
        :return:
        :raises AssertionError: if value does not become requested value
        :raises UnableToConnectToPVException: if pv does not exist within timeout
        """
        error_message = self._wait_for_pv_lambda(lambda: self._value_match_one_of(pv, expected_values), timeout)

        if error_message is None:
            return

        raise AssertionError(error_message)

    def assert_that_pv_is_an_integer_between(self, pv, min_value, max_value, timeout=None):
        """
        Assert that the pv has one of the expected values or that it becomes one of the expected value within the
        timeout

        :param pv: pv name
        :param min_value: minimum value (inclusive)
        :param max_value: maximum value (inclusive)
        :param timeout: if it hasn't changed within this time raise assertion error
        :return:
        :raises AssertionError: if value does not become requested value
        :raises UnableToConnectToPVException: if pv does not exist within timeout
        """
        error_message = self._wait_for_pv_lambda(lambda: self._value_is_an_integer_between(pv, min_value, max_value),
                                                 timeout)

        if error_message is None:
            return

        raise AssertionError(error_message)

    def _values_match(self, pv, expected_value):
        """
        Check pv matches a value.

        :param pv: name of the pv (no prefix)
        :param expected_value: value that is expected
        :return: None if they match; error string stating the difference if they do not
        """
        pv_value = self.get_pv_value(pv)
        if pv_value == expected_value:
            return None
        else:
            return """Values didn't match when reading PV '{PV}'.
                   Expected value: {expected}
                   Actual value: {actual}""".format(PV=pv, expected=expected_value, actual=pv_value)

    def _values_do_not_match(self, pv, restricted_value):
        """
        Check pv does not match a value.

        :param pv: name of the pv (no prefix)
        :param restricted_value: value PV should not have
        :return: None if they don't match; error string if they do
        """
        pv_value = self.get_pv_value(pv)
        if pv_value != restricted_value:
            return None
        else:
            return """Values match when reading PV '{PV}'.
                   Restricted value: {restricted}
                   Actual value: {actual}""".format(PV=pv, restricted=restricted_value, actual=pv_value)

    def _value_is_an_integer_between(self, pv, min_value, max_value):
        """
            Check pv can be interpreted as an integer between two bounds
            :param pv: name of the pv (no prefix)
            :param min_value: minimum numeric value (inclusive)
            :param max_value: minimum numeric value (inclusive)
            :return: None if they match; error string stating the difference if they do not
        """
        pv_value = self.get_pv_value(pv)

        try:
            int_pv_value = int(pv_value)
        except ValueError:
            return "Expected a numeric value but got: {actual}".format(actual=pv_value)

        if min_value <= int_pv_value <= max_value:
            return None
        else:
            return "Expected integer between {min} and {max} but was {actual}".format(
                min=min_value, max=max_value, actual=pv_value)

    def _to_float(self, pv):
        raw_pv_value = "not returned"
        try:
            raw_pv_value = self.get_pv_value(pv)
            return float(raw_pv_value)
        except ValueError:
            raise ValueError("""Value was invalid when reading PV '{PV}'.
                    Expected a numeric value but got: {actual}""".format(PV=pv, actual=raw_pv_value))

    def _value_is_number(self, pv, expected_value, tolerance):
        """
        Check pv is a number within tolerance of the expected value
        :param pv: name of the pv (no prefix)
        :param expected_value: value that is expected
        :param tolerance: if the difference between the actual and expected values is less than the tolerance,
        they are treated as equal
        :return: None if they match; error string stating the difference if they do not
        """
        try:
            pv_value = self._to_float(pv)
        except ValueError as e:
            return "Could not convert PV value to number. Exception was: {}".format(e)

        if abs(expected_value - pv_value) <= tolerance:
            return None
        else:
            return """Value was invalid when reading PV '{PV}'.
                    Expected: {expected} (tolerance: {tolerance}) 
                    Actual: {actual}""".format(PV=pv, expected=expected_value, tolerance=tolerance, actual=pv_value)

    def _value_is_not_number(self, pv, restricted_value, tolerance):
        """
        Check pv is a number outside of the tolerance of the restricted value
        :param pv: name of the pv (no prefix)
        :param restricted_value: value that PV shouldn't have
        :param tolerance: if the difference between the actual and expected values is less than the tolerance,
        the condition is not met
        :return: None if they match; error string stating the difference if they do not
        """
        try:
            pv_value = self._to_float(pv)
        except ValueError as e:
            return "Could not convert PV value to number. Exception was: {}".format(e)

        if abs(restricted_value - pv_value) >= tolerance:
            return None
        else:
            return """Value was invalid when reading PV '{PV}'.
                    Expected: NOT {expected} (tolerance: {tolerance}) 
                    Actual: {actual}""".format(PV=pv, expected=restricted_value, tolerance=tolerance, actual=pv_value)

    def _value_match_one_of(self, pv, expected_values):
        """
        Check pv matches one of a number of values.

        :param pv: name of the pv (no prefix)
        :param expected_values: list of value of of which is expected
        :return: None if they match; error string stating the difference if they do not

        """
        pv_value = self.get_pv_value(pv)
        if pv_value in expected_values:
            return None
        else:
            return "Expected one of {expected}: actual {actual}".format(expected=expected_values, actual=pv_value)

    def wait_for(self, pv, timeout=None):
        """
        Wait for pv to be available or timeout and throw UnableToConnectToPVException.

        :param pv: pv to wait for
        :param timeout: time to wait for
        :return:
        :raises UnableToConnectToPVException: if pv can not be connected to after given time
        """
        if timeout is None:
            timeout = self._default_timeout

        if not self.ca.pv_exists(self._create_pv_with_prefix(pv), timeout=timeout):
            raise AssertionError("PV {pv} does not exist".format(pv=self._create_pv_with_prefix(pv)))

    def assert_pv_does_not_exist(self, pv, timeout=2):
        """
        Asserts that a pv does not exist.

        :param pv: pv to wait for
        :param timeout: amount of time to wait for
        :return:
        :raises AssertionError: if pv exists
        """

        pv_name = self._create_pv_with_prefix(pv)
        if self.ca.pv_exists(pv_name, timeout):
            raise AssertionError("PV {pv} exists".format(pv=pv_name))

    def _create_pv_with_prefix(self, pv):
        """
        Create the full pv name with instrument prefix.

        :param pv: pv name without prefix
        :return: pv name with prefix
        """
        return "{prefix}{pv}".format(prefix=self.prefix, pv=pv)

    def _wait_for_pv_lambda(self, wait_for_lambda, timeout):
        """
        Wait for a lambda containing a pv to become None; return value or timeout and return actual value.

        :param wait_for_lambda: lambda we expect to be None
        :param timeout: time out period
        :return: final value of lambda
        """
        start_time = time.time()
        current_time = start_time

        if timeout is None:
            timeout = self._default_timeout

        while current_time - start_time < timeout:
            try:
                lambda_value = wait_for_lambda()
                if lambda_value is None:
                    return lambda_value
            except UnableToConnectToPVException:
                pass  # try again next loop maybe the PV will be up
            except Exception as e:
                return "Exception in function while waiting for PV. Error was: {}".format(e)

            time.sleep(0.5)
            current_time = time.time()

        # last try
        return wait_for_lambda()

    def assert_pv_alarm_is(self, pv, alarm, timeout=None):
        """
        Assert that a pv is in alarm state given or timeout.

        :param pv: pv name
        :param alarm: alarm state (see constants ALARM_X)
        :param timeout: length of time to wait for change
        :return:
        :raises AssertionError: if alarm does not become requested value
        :raises UnableToConnectToPVException: if pv does not exist within timeout
        """
        self.assert_that_pv_is("{pv}.SEVR".format(pv=pv), alarm, timeout=timeout)

    def assert_setting_setpoint_sets_readback(self, value, readback_pv, set_point_pv=None, expected_value=None,
                                              expected_alarm=ALARM_NONE, timeout=None):
        """
        Set a pv to a value and check that the readback has the expected value and alarm state.
        :param value: value to set
        :param readback_pv: the pv for the read back (e.g. IN:INST:TEMP)
        :param set_point_pv: the pv to check has the correct value;
            if None use the readback with SP  (e.g. IN:INST:TEMP:SP)
        :param expected_value: the expected return value; if None use the value
        :param expected_alarm: the expected alarm status, None don't check; defaults to ALARM_NONE
        :param timeout: timeout for the pv and alarm to become the expected values
        :return:
        :raises AssertionError: if setback does not become expected value or has incorrect alarm state
        :raises UnableToConnectToPVException: if a pv does not exist within timeout
        """
        if set_point_pv is None:
            set_point_pv = "{0}:SP".format(readback_pv)
        if expected_value is None:
            expected_value = value

        self.set_pv_value(set_point_pv, value)
        self.assert_that_pv_is(readback_pv, expected_value, timeout=timeout)
        if expected_alarm is not None:
            self.assert_pv_alarm_is(readback_pv, expected_alarm, timeout=timeout)

    def assert_pv_value_over_time(self, pv, wait, comparator):
        """
        Check that a PV satisfies a given function over time. The initial value is compared to the final value after
        a given time using the comparator.
        :param pv: the PV to check
        :param wait: the number of seconds to wait
        :param comparator: a function taking two arguments; the initial and final values respectively. 
        The function should return true or false.
        :return:
        :raises AssertionError: if the value of the pv has not increased
        """
        initial_value = self.get_pv_value(pv)
        time.sleep(wait)
        final_value = self.get_pv_value(pv)

        try:
            if not comparator(initial_value, final_value):
                raise AssertionError("Stated behaviour over time for PV {0} was not satisfied. Initial value: {1}, "
                                     "final value: {2}".format(pv, initial_value, final_value))
        # Catch general exception since we have no control over comparator
        except Exception as e:
            AssertionError("Comparison function failed to execute: {0}".format(e.message))

    def assert_pv_value_is_increasing(self, pv, wait):
        """
        Check that a PV value has increased after a given time
        :param pv: the PV to check
        :param wait: the number of seconds to wait  
        :return:
        :raises AssertionError: if comparator returns false or fails to execute
        """
        self.assert_pv_value_over_time(pv, wait, operator.gt)

    def assert_pv_value_is_decreasing(self, pv, wait):
        """
        Check that a PV value has decreased after a given time
        :param pv: the PV to check
        :param wait: the number of seconds to wait  
        :return:
        :raises AssertionError: if the value of the pv has not decreased
        """
        self.assert_pv_value_over_time(pv, wait, operator.lt)

    def assert_pv_value_is_unchanged(self, pv, wait):
        """
        Check that a PV value has not changed after a given time. The value is only checked at the start and end of the
        interval.
        :param pv: the PV to check
        :param wait: the number of seconds to wait  
        :return:
        :raises AssertionError: if the value of the pv has changed
        """
        self.assert_pv_value_over_time(pv, wait, operator.eq)

<<<<<<< HEAD
    def assert_pv_value_causes_func_to_return_true(self, pv, func, timeout=None):
        """
        Check that a PV satisfies a given function within some timeout.
        :param pv: the PV to check
        :param func: a function that takes one argument, the PV value, and returns True if the value is valid.
        :param timeout: time to wait for the PV to satisfy the function
        :raises: AssertionError: If the function does not evaluate to true within the given timeout
        """
        def wrapper():
            value = self.get_pv_value(pv)
            if func(value):
                return None
            else:
                return "Expected function {} to evaluate to True when reading PV '{}'. Final PV value was '{}'"\
                    .format(func.__name__, pv, value)

        err = self._wait_for_pv_lambda(wrapper, timeout)

        if err is not None:
            raise AssertionError(err)
=======
    # Using a context manager to put PVs into alarm means they don't accidentally get left in alarm if the test fails
    @contextmanager
    def put_simulated_record_into_alarm(self, pv, alarm):
        def _set_and_check_simulated_alarm(pv, alarm):
            self.set_pv_value("{}.SIMS".format(pv), alarm)
            self.assert_pv_alarm_is("{}".format(pv), alarm)

        try:
            _set_and_check_simulated_alarm(pv, alarm)
            yield
        finally:
            _set_and_check_simulated_alarm(pv, self.ALARM_NONE)
>>>>>>> daf8747a
<|MERGE_RESOLUTION|>--- conflicted
+++ resolved
@@ -461,7 +461,6 @@
         """
         self.assert_pv_value_over_time(pv, wait, operator.eq)
 
-<<<<<<< HEAD
     def assert_pv_value_causes_func_to_return_true(self, pv, func, timeout=None):
         """
         Check that a PV satisfies a given function within some timeout.
@@ -482,7 +481,7 @@
 
         if err is not None:
             raise AssertionError(err)
-=======
+
     # Using a context manager to put PVs into alarm means they don't accidentally get left in alarm if the test fails
     @contextmanager
     def put_simulated_record_into_alarm(self, pv, alarm):
@@ -495,4 +494,3 @@
             yield
         finally:
             _set_and_check_simulated_alarm(pv, self.ALARM_NONE)
->>>>>>> daf8747a
