"""
Channel access tp IOC
"""
import os
import time
import operator
from contextlib import contextmanager

from genie_python.genie_cachannel_wrapper import CaChannelWrapper, UnableToConnectToPVException


class ChannelAccess(object):
    """
    Provides the required channel access commands.
    """

    ALARM_NONE = "NO_ALARM"
    """Alarm value if there is no alarm"""

    ALARM_MAJOR = "MAJOR"
    """Alarm value if the record is in major alarm"""

    ALARM_MINOR = "MINOR"
    """Alarm value if the record is in minor alarm"""

    ALARM_INVALID = "INVALID"
    """Alarm value if the record has a calc alarm"""

    def __init__(self, default_timeout=5, device_prefix=None):
        """
        Constructor.

        :param device_prefix: the device prefix which will be added to the start of all pvs
        :param default_timeout: the default time out to wait for
        """
        self.ca = CaChannelWrapper()
        self.prefix = os.environ["testing_prefix"]
        self._default_timeout = default_timeout
        if not self.prefix.endswith(':'):
            self.prefix += ':'
        if device_prefix is not None:
            self.prefix += "{0}:".format(device_prefix)

    def set_pv_value(self, pv, value):
        """
        Sets the specified PV to the supplied value.

        :param pv: the EPICS PV name
        :param value: the value to set
        """
        # Wait for the PV to exist before writing to it. If this is not here sometimes the tests try to jump the gun
        # and attempt to write to a PV that doesn't exist yet
        self.wait_for(pv)

        # Don't use wait=True because it will cause an infinite wait if the value never gets set successfully
        # In that case the test should fail (because the correct value is not set)
        # but it should not hold up all the other tests
        self.ca.set_pv_value(self._create_pv_with_prefix(pv), value, timeout=self._default_timeout)
        # Need to give Lewis time to process
        time.sleep(1)

    def get_pv_value(self, pv):
        """
        Gets the current value for the specified PV.

        :param pv: the EPICS PV name
        :return: the current value
        """
        return self.ca.get_pv_value(self._create_pv_with_prefix(pv))

    def assert_that_pv_is(self, pv, expected_value, timeout=None, msg=""):
        """
        Assert that the pv has the expected value or that it becomes the expected value within the timeout.

        :param pv: pv name
        :param expected_value: expected value
        :param timeout: if it hasn't changed within this time raise assertion error
        :param msg: Extra message to print
        :raises AssertionError: if value does not become requested value
        :raises UnableToConnectToPVException: if pv does not exist within timeout
        """
        error_message = self._wait_for_pv_lambda(lambda: self._values_match(pv, expected_value), timeout)

        if error_message is None:
            return

        raise AssertionError(str(msg) + error_message)

    def assert_that_pv_is_not(self, pv, restricted_value, timeout=None, msg=""):
        """
        Assert that the pv does not have a particular value and optionally it does not become that value within the
        timeout.

        :param pv: pv name
        :param restricted_value: value the PV shouldn't become
        :param timeout: if it becomes the value within this time, raise an assertion error
        :param msg: Extra message to print
        :raises AssertionError: if value has the restricted value
        :raises UnableToConnectToPVException: if pv does not exist within timeout
        """
        error_message = self._wait_for_pv_lambda(lambda: self._values_do_not_match(pv, restricted_value), timeout)

        if error_message is None:
            return

        raise AssertionError("{0}: {1}".format(msg, error_message))

    def assert_that_pv_is_number(self, pv, expected_value, tolerance=0, timeout=None):
        """
        Assert that the pv has the expected value or that it becomes the expected value within the timeout
        :param pv: pv name
        :param expected_value: expected value
        :param tolerance: the allowable deviation from the expected value
        :param timeout: if it hasn't changed within this time raise assertion error
        :raises AssertionError: if value does not become requested value
        :raises UnableToConnectToPVException: if pv does not exist within timeout
        """

        error_message = self._wait_for_pv_lambda(lambda: self._value_is_number(pv, expected_value, tolerance), timeout)

        if error_message is None:
            return

        raise AssertionError(error_message)

    def assert_that_pv_is_not_number(self, pv, restricted_value, tolerance=0, timeout=None):
        """
        Assert that the pv is at least tolerance from the restricted value within the timeout
        :param pv: pv name
        :param restricted_value: the value we don't want the PV to have
        :param tolerance: the minimal deviation from the expected value
        :param timeout: if it hasn't changed within this time raise assertion error
        :raises AssertionError: if value does not enter the desired range
        :raises UnableToConnectToPVException: if pv does not exist within timeout
        """

        error_message = self._wait_for_pv_lambda(lambda: self._value_is_not_number(pv, restricted_value, tolerance),
                                                 timeout)

        if error_message is None:
            return

        raise AssertionError(error_message)

    def assert_that_pv_is_one_of(self, pv, expected_values, timeout=None):
        """
        Assert that the pv has one of the expected values or that it becomes one of the expected value within the
        timeout.

        :param pv: pv name
        :param expected_values: expected values
        :param timeout: if it hasn't changed within this time raise assertion error
        :return:
        :raises AssertionError: if value does not become requested value
        :raises UnableToConnectToPVException: if pv does not exist within timeout
        """
        error_message = self._wait_for_pv_lambda(lambda: self._value_match_one_of(pv, expected_values), timeout)

        if error_message is None:
            return

        raise AssertionError(error_message)

    def assert_that_pv_is_an_integer_between(self, pv, min_value, max_value, timeout=None):
        """
        Assert that the pv has one of the expected values or that it becomes one of the expected value within the
        timeout

        :param pv: pv name
        :param min_value: minimum value (inclusive)
        :param max_value: maximum value (inclusive)
        :param timeout: if it hasn't changed within this time raise assertion error
        :return:
        :raises AssertionError: if value does not become requested value
        :raises UnableToConnectToPVException: if pv does not exist within timeout
        """
        error_message = self._wait_for_pv_lambda(lambda: self._value_is_an_integer_between(pv, min_value, max_value),
                                                 timeout)

        if error_message is None:
            return

        raise AssertionError(error_message)

    def _values_match(self, pv, expected_value):
        """
        Check pv matches a value.

        :param pv: name of the pv (no prefix)
        :param expected_value: value that is expected
        :return: None if they match; error string stating the difference if they do not
        """
        pv_value = self.get_pv_value(pv)
        if pv_value == expected_value:
            return None
        else:
            return """Values didn't match when reading PV '{PV}'.
                   Expected value: {expected}
                   Actual value: {actual}""".format(PV=pv, expected=expected_value, actual=pv_value)

    def _values_do_not_match(self, pv, restricted_value):
        """
        Check pv does not match a value.

        :param pv: name of the pv (no prefix)
        :param restricted_value: value PV should not have
        :return: None if they don't match; error string if they do
        """
        pv_value = self.get_pv_value(pv)
        if pv_value != restricted_value:
            return None
        else:
            return """Values match when reading PV '{PV}'.
                   Restricted value: {restricted}
                   Actual value: {actual}""".format(PV=pv, restricted=restricted_value, actual=pv_value)

    def _value_is_an_integer_between(self, pv, min_value, max_value):
        """
            Check pv can be interpreted as an integer between two bounds
            :param pv: name of the pv (no prefix)
            :param min_value: minimum numeric value (inclusive)
            :param max_value: minimum numeric value (inclusive)
            :return: None if they match; error string stating the difference if they do not
        """
        pv_value = self.get_pv_value(pv)

        try:
            int_pv_value = int(pv_value)
        except ValueError:
            return "Expected a numeric value but got: {actual}".format(actual=pv_value)

        if min_value <= int_pv_value <= max_value:
            return None
        else:
            return "Expected integer between {min} and {max} but was {actual}".format(
                min=min_value, max=max_value, actual=pv_value)

    def _to_float(self, pv):
        raw_pv_value = "not returned"
        try:
            raw_pv_value = self.get_pv_value(pv)
            return float(raw_pv_value)
        except ValueError:
            raise ValueError("""Value was invalid when reading PV '{PV}'.
                    Expected a numeric value but got: {actual}""".format(PV=pv, actual=raw_pv_value))

    def _value_is_number(self, pv, expected_value, tolerance):
        """
<<<<<<< HEAD
            Check pv is a number within tolerance of the expected value
            :param pv: name of the pv (no prefix)
            :param expected_value: value that is expected
            :param tolerance: if the difference between the actual and expected values is less than the tolerance,
            they are treated as equal
            :return: None if they match; error string stating the difference if they do not
            """
        pv_value = self._to_float(pv)
=======
        Check pv is a number within tolerance of the expected value
        :param pv: name of the pv (no prefix)
        :param expected_value: value that is expected
        :param tolerance: if the difference between the actual and expected values is less than the tolerance,
        they are treated as equal
        :return: None if they match; error string stating the difference if they do not
        """
        try:
            pv_value = self._to_float(pv)
        except ValueError as e:
            return "Could not convert PV value to number. Exception was: {}".format(e)

>>>>>>> 9aecfff2
        if abs(expected_value - pv_value) <= tolerance:
            return None
        else:
            return """Value was invalid when reading PV '{PV}'.
                    Expected: {expected} (tolerance: {tolerance}) 
                    Actual: {actual}""".format(PV=pv, expected=expected_value, tolerance=tolerance, actual=pv_value)

    def _value_is_not_number(self, pv, restricted_value, tolerance):
        """
<<<<<<< HEAD
            Check pv is a number outside of the tolerance of the restricted value
            :param pv: name of the pv (no prefix)
            :param restricted_value: value that PV shouldn't have
            :param tolerance: if the difference between the actual and expected values is less than the tolerance,
            the condition is not met
            :return: None if they match; error string stating the difference if they do not
            """
        pv_value = self._to_float(pv)
=======
        Check pv is a number outside of the tolerance of the restricted value
        :param pv: name of the pv (no prefix)
        :param restricted_value: value that PV shouldn't have
        :param tolerance: if the difference between the actual and expected values is less than the tolerance,
        the condition is not met
        :return: None if they match; error string stating the difference if they do not
        """
        try:
            pv_value = self._to_float(pv)
        except ValueError as e:
            return "Could not convert PV value to number. Exception was: {}".format(e)

>>>>>>> 9aecfff2
        if abs(restricted_value - pv_value) >= tolerance:
            return None
        else:
            return """Value was invalid when reading PV '{PV}'.
                    Expected: NOT {expected} (tolerance: {tolerance}) 
                    Actual: {actual}""".format(PV=pv, expected=restricted_value, tolerance=tolerance, actual=pv_value)

    def _value_match_one_of(self, pv, expected_values):
        """
        Check pv matches one of a number of values.

        :param pv: name of the pv (no prefix)
        :param expected_values: list of value of of which is expected
        :return: None if they match; error string stating the difference if they do not

        """
        pv_value = self.get_pv_value(pv)
        if pv_value in expected_values:
            return None
        else:
            return "Expected one of {expected}: actual {actual}".format(expected=expected_values, actual=pv_value)

    def wait_for(self, pv, timeout=None):
        """
        Wait for pv to be available or timeout and throw UnableToConnectToPVException.

        :param pv: pv to wait for
        :param timeout: time to wait for
        :return:
        :raises UnableToConnectToPVException: if pv can not be connected to after given time
        """
        if timeout is None:
            timeout = self._default_timeout

        if not self.ca.pv_exists(self._create_pv_with_prefix(pv), timeout=timeout):
            raise AssertionError("PV {pv} does not exist".format(pv=self._create_pv_with_prefix(pv)))

    def assert_pv_does_not_exist(self, pv, timeout=2):
        """
        Asserts that a pv does not exist.

        :param pv: pv to wait for
        :param timeout: amount of time to wait for
        :return:
        :raises AssertionError: if pv exists
        """

        pv_name = self._create_pv_with_prefix(pv)
        if self.ca.pv_exists(pv_name, timeout):
            raise AssertionError("PV {pv} exists".format(pv=pv_name))

    def _create_pv_with_prefix(self, pv):
        """
        Create the full pv name with instrument prefix.

        :param pv: pv name without prefix
        :return: pv name with prefix
        """
        return "{prefix}{pv}".format(prefix=self.prefix, pv=pv)

    def _wait_for_pv_lambda(self, wait_for_lambda, timeout):
        """
        Wait for a lambda containing a pv to become None; return value or timeout and return actual value.

        :param wait_for_lambda: lambda we expect to be None
        :param timeout: time out period
        :return: final value of lambda
        """
        start_time = time.time()
        current_time = start_time

        if timeout is None:
            timeout = self._default_timeout

        while current_time - start_time < timeout:
            try:
                lambda_value = wait_for_lambda()
                if lambda_value is None:
                    return lambda_value
            except UnableToConnectToPVException:
                pass  # try again next loop maybe the PV will be up
            except Exception as e:
                return "Exception in function while waiting for PV. Error was: {}".format(e)

            time.sleep(0.5)
            current_time = time.time()

        # last try
        return wait_for_lambda()

    def assert_pv_alarm_is(self, pv, alarm, timeout=None):
        """
        Assert that a pv is in alarm state given or timeout.

        :param pv: pv name
        :param alarm: alarm state (see constants ALARM_X)
        :param timeout: length of time to wait for change
        :return:
        :raises AssertionError: if alarm does not become requested value
        :raises UnableToConnectToPVException: if pv does not exist within timeout
        """
        self.assert_that_pv_is("{pv}.SEVR".format(pv=pv), alarm, timeout=timeout)

    def assert_setting_setpoint_sets_readback(self, value, readback_pv, set_point_pv=None, expected_value=None,
                                              expected_alarm=ALARM_NONE, timeout=None):
        """
        Set a pv to a value and check that the readback has the expected value and alarm state.
        :param value: value to set
        :param readback_pv: the pv for the read back (e.g. IN:INST:TEMP)
        :param set_point_pv: the pv to check has the correct value;
            if None use the readback with SP  (e.g. IN:INST:TEMP:SP)
        :param expected_value: the expected return value; if None use the value
        :param expected_alarm: the expected alarm status, None don't check; defaults to ALARM_NONE
        :param timeout: timeout for the pv and alarm to become the expected values
        :return:
        :raises AssertionError: if setback does not become expected value or has incorrect alarm state
        :raises UnableToConnectToPVException: if a pv does not exist within timeout
        """
        if set_point_pv is None:
            set_point_pv = "{0}:SP".format(readback_pv)
        if expected_value is None:
            expected_value = value

        self.set_pv_value(set_point_pv, value)
        self.assert_that_pv_is(readback_pv, expected_value, timeout=timeout)
        if expected_alarm is not None:
            self.assert_pv_alarm_is(readback_pv, expected_alarm, timeout=timeout)

    def assert_pv_value_over_time(self, pv, wait, comparator):
        """
        Check that a PV satisfies a given function over time. The initial value is compared to the final value after
        a given time using the comparator.
        :param pv: the PV to check
        :param wait: the number of seconds to wait
        :param comparator: a function taking two arguments; the initial and final values respectively. 
        The function should return true or false.
        :return:
        :raises AssertionError: if the value of the pv has not increased
        """
        initial_value = self.get_pv_value(pv)
        time.sleep(wait)
        final_value = self.get_pv_value(pv)

        try:
            if not comparator(initial_value, final_value):
                raise AssertionError("Stated behaviour over time for PV {0} was not satisfied. Initial value: {1}, "
                                     "final value: {2}".format(pv, initial_value, final_value))
        # Catch general exception since we have no control over comparator
        except Exception as e:
            AssertionError("Comparison function failed to execute: {0}".format(e.message))

    def assert_pv_value_is_increasing(self, pv, wait):
        """
        Check that a PV value has increased after a given time
        :param pv: the PV to check
        :param wait: the number of seconds to wait  
        :return:
        :raises AssertionError: if comparator returns false or fails to execute
        """
        self.assert_pv_value_over_time(pv, wait, operator.gt)

    def assert_pv_value_is_decreasing(self, pv, wait):
        """
        Check that a PV value has decreased after a given time
        :param pv: the PV to check
        :param wait: the number of seconds to wait  
        :return:
        :raises AssertionError: if the value of the pv has not decreased
        """
        self.assert_pv_value_over_time(pv, wait, operator.lt)

    def assert_pv_value_is_unchanged(self, pv, wait):
        """
        Check that a PV value has not changed after a given time. The value is only checked at the start and end of the
        interval.
        :param pv: the PV to check
        :param wait: the number of seconds to wait  
        :return:
        :raises AssertionError: if the value of the pv has changed
        """
        self.assert_pv_value_over_time(pv, wait, operator.eq)

    def assert_pv_value_causes_func_to_return_true(self, pv, func, timeout=None):
        """
        Check that a PV satisfies a given function within some timeout.
        :param pv: the PV to check
        :param func: a function that takes one argument, the PV value, and returns True if the value is valid.
        :param timeout: time to wait for the PV to satisfy the function
        :raises: AssertionError: If the function does not evaluate to true within the given timeout
        """
        def wrapper():
            value = self.get_pv_value(pv)
            if func(value):
                return None
            else:
                return "Expected function {} to evaluate to True when reading PV '{}'. Final PV value was '{}'"\
                    .format(func.__name__, pv, value)

        err = self._wait_for_pv_lambda(wrapper, timeout)

        if err is not None:
            raise AssertionError(err)

    # Using a context manager to put PVs into alarm means they don't accidentally get left in alarm if the test fails
    @contextmanager
    def put_simulated_record_into_alarm(self, pv, alarm):
        def _set_and_check_simulated_alarm(pv, alarm):
            self.set_pv_value("{}.SIMS".format(pv), alarm)
            self.assert_pv_alarm_is("{}".format(pv), alarm)

        try:
            _set_and_check_simulated_alarm(pv, alarm)
            yield
        finally:
            _set_and_check_simulated_alarm(pv, self.ALARM_NONE)
<|MERGE_RESOLUTION|>--- conflicted
+++ resolved
@@ -246,16 +246,6 @@
 
     def _value_is_number(self, pv, expected_value, tolerance):
         """
-<<<<<<< HEAD
-            Check pv is a number within tolerance of the expected value
-            :param pv: name of the pv (no prefix)
-            :param expected_value: value that is expected
-            :param tolerance: if the difference between the actual and expected values is less than the tolerance,
-            they are treated as equal
-            :return: None if they match; error string stating the difference if they do not
-            """
-        pv_value = self._to_float(pv)
-=======
         Check pv is a number within tolerance of the expected value
         :param pv: name of the pv (no prefix)
         :param expected_value: value that is expected
@@ -268,7 +258,6 @@
         except ValueError as e:
             return "Could not convert PV value to number. Exception was: {}".format(e)
 
->>>>>>> 9aecfff2
         if abs(expected_value - pv_value) <= tolerance:
             return None
         else:
@@ -278,16 +267,6 @@
 
     def _value_is_not_number(self, pv, restricted_value, tolerance):
         """
-<<<<<<< HEAD
-            Check pv is a number outside of the tolerance of the restricted value
-            :param pv: name of the pv (no prefix)
-            :param restricted_value: value that PV shouldn't have
-            :param tolerance: if the difference between the actual and expected values is less than the tolerance,
-            the condition is not met
-            :return: None if they match; error string stating the difference if they do not
-            """
-        pv_value = self._to_float(pv)
-=======
         Check pv is a number outside of the tolerance of the restricted value
         :param pv: name of the pv (no prefix)
         :param restricted_value: value that PV shouldn't have
@@ -300,7 +279,6 @@
         except ValueError as e:
             return "Could not convert PV value to number. Exception was: {}".format(e)
 
->>>>>>> 9aecfff2
         if abs(restricted_value - pv_value) >= tolerance:
             return None
         else:
