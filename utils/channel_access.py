--- conflicted
+++ resolved
@@ -8,30 +8,16 @@
     Provides the required channel access commands.
     """
 
-<<<<<<< HEAD
+    """Alarm values if their is no alarm"""
     ALARM_NONE = ["NO_ALARM"]
-    """Alarm values if their is no alarm"""
+    """Alarm values if the record is in major alarm"""
     ALARM_MAJOR = ["MAJOR"]
-    """Alarm values if the record is in major alarm"""
+    """Alarm values if the record is in minor alarm"""
     ALARM_MINOR = ["MINOR"]
-    """Alarm values if the record is in minor alarm"""
+    """Alarm values if the record is disconnected"""
     ALARM_DISCONNECTED = ["TIMEOUT"]
-    """Alarm values if the record is disconnected"""
+    """Alarm values if the record has a calc alarm"""
     ALARM_CALC = ["CALC"]
-    """Alarm values if the record has a calc alarm"""
-=======
-    # Alarm value if there is no alarm
-    ALARM_NONE = "NO_ALARM"
-
-    # Alarm value if the record is in major alarm
-    ALARM_MAJOR = "MAJOR"
-
-    # Alarm value if the record is in minor alarm
-    ALARM_MINOR = "MINOR"
-
-    # Alarm value if the record has a calc alarm
-    ALARM_INVALID = "INVALID"
->>>>>>> 3e40b575
 
     def __init__(self, default_timeout=5):
         """
@@ -270,9 +256,4 @@
         :raises AssertionError: if alarm does not become requested value
         :raises UnableToConnectToPVException: if pv does not exist within timeout
         """
-<<<<<<< HEAD
-
-        self.assert_that_pv_is_one_of("{pv}.SEVR".format(pv=pv), alarms, timeout=timeout)
-=======
-        self.assert_that_pv_is("{pv}.SEVR".format(pv=pv), alarm, timeout=timeout)
->>>>>>> 3e40b575
+        self.assert_that_pv_is_one_of("{pv}.SEVR".format(pv=pv), alarms, timeout=timeout)