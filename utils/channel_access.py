import os
import time
from genie_python.genie_cachannel_wrapper import CaChannelWrapper, UnableToConnectToPVException


class ChannelAccess(object):
    """
    Provides the required channel access commands.
    """

    ALARM_NONE = "NO_ALARM"
    """Alarm value if there is no alarm"""

    ALARM_MAJOR = "MAJOR"
    """Alarm value if the record is in major alarm"""

    ALARM_MINOR = "MINOR"
    """Alarm value if the record is in minor alarm"""

    ALARM_INVALID = "INVALID"
    """Alarm value if the record has a calc alarm"""

    def __init__(self):
        """
        Constructor.
        """
        self.ca = CaChannelWrapper()
        self.prefix = os.environ["testing_prefix"]
        if not self.prefix.endswith(':'):
            self.prefix += ':'

    def set_pv_value(self, pv, value):
        """
        Sets the specified PV to the supplied value.

        :param pv: the EPICS PV name
        :param value: the value to set
        """
        self.ca.set_pv_value(self._create_pv_with_prefix(pv), value, wait=True, timeout=5)
        # Need to give Lewis time to process
        time.sleep(1)

    def get_pv_value(self, pv):
        """
        Gets the current value for the specified PV.

        :param pv: the EPICS PV name
        :return: the current value
        """
        return self.ca.get_pv_value(self._create_pv_with_prefix(pv))

    def assert_that_pv_is(self, pv, expected_value, timeout=5):
        """
        Assert that the pv has the expected value or that it becomes the expected value within the timeout.
<<<<<<< HEAD

=======
        
>>>>>>> a0976057
        :param pv: pv name
        :param expected_value: expected value
        :param timeout: if it hasn't changed within this time raise assertion error
        :raises AssertionError: if value does not become requested value
        :raises UnableToConnectToPVException: if pv does not exist within timeout
        """

        error_message = self._wait_for_pv_lambda(lambda: self._values_match(pv, expected_value), timeout)

        if error_message is None:
            return

        raise AssertionError(error_message)

    def assert_that_pv_is_one_of(self, pv, expected_values, timeout=5):
        """
        Assert that the pv has one of the expected values or that it becomes one of the expected value within the
        timeout.

        :param pv: pv name
        :param expected_values: expected values
        :param timeout: if it hasn't changed within this time raise assertion error
        :return:
        :raises AssertionError: if value does not become requested value
        :raises UnableToConnectToPVException: if pv does not exist within timeout
        """

        error_message = self._wait_for_pv_lambda(lambda: self._value_match_one_of(pv, expected_values), timeout)

        if error_message is None:
            return

        raise AssertionError(error_message)

    def _values_match(self, pv, expected_value):
        """
        Check pv matches a value.
<<<<<<< HEAD

=======
        
>>>>>>> a0976057
        :param pv: name of the pv (no prefix)
        :param expected_value: value that is expected
        :return: None if they match; error string stating the difference if they do not
        """
        pv_value = self.get_pv_value(pv)
        if pv_value == expected_value:
            return None
        else:
            return "Expected {expected}: actual {actual}".format(expected=expected_value, actual=pv_value)

    def _value_match_one_of(self, pv, expected_values):
        """
        Check pv matches one of a number of values.
<<<<<<< HEAD

=======
        
>>>>>>> a0976057
        :param pv: name of the pv (no prefix)
        :param expected_values: list of value of of which is expected
        :return: None if they match; error string stating the difference if they do not

        """
        pv_value = self.get_pv_value(pv)
        if pv_value in expected_values:
            return None
        else:
            return "Expected one of {expected}: actual {actual}".format(expected=expected_values, actual=pv_value)

    def wait_for(self, pv, timeout=30):
        """
        Wait for pv to be available or timeout and throw UnableToConnectToPVException.

        :param pv: pv to wait for
        :param timeout: time to wait for
        :return:
        :raises UnableToConnectToPVException: if pv can not be connected to after given time
        """
        if not self.ca.pv_exists(self._create_pv_with_prefix(pv), timeout=timeout):
            AssertionError("PV {pv} does not exist".format(pv=self._create_pv_with_prefix(pv)))

    def _create_pv_with_prefix(self, pv):
        """
        Create the full pv name with instrument prefix.
<<<<<<< HEAD

=======
        
>>>>>>> a0976057
        :param pv: pv name without prefix
        :return: pv name with prefix
        """
        return "{prefix}{pv}".format(prefix=self.prefix, pv=pv)

    def _wait_for_pv_lambda(self, wait_for_lambda, timeout):
        """
        Wait for a lambda containing a pv to become None; return value or timeout and return actual value.
<<<<<<< HEAD

=======
        
>>>>>>> a0976057
        :param wait_for_lambda: lambda we expect to be None
        :param timeout: time out period
        :return: final value of lambda
        """
        start_time = time.time()
        current_time = start_time

        while current_time - start_time < timeout:
            try:
                lambda_value = wait_for_lambda()
                if lambda_value is None:
                    return lambda_value
            except UnableToConnectToPVException:
                pass  # try again next loop maybe the PV will be up
            time.sleep(0.5)
            current_time = time.time()

        # last try
        return wait_for_lambda()

    def assert_pv_alarm_is(self, pv, alarm, timeout=5):
        """
        Assert that a pv is in alarm state given or timeout.
<<<<<<< HEAD

=======
        
>>>>>>> a0976057
        :param pv: pv name
        :param alarm: alarm state (see constants ALARM_X)
        :param timeout: length of time to wait for change
        :return:
        :raises AssertionError: if alarm does not become requested value
        :raises UnableToConnectToPVException: if pv does not exist within timeout
        """

        self.assert_that_pv_is("{pv}.SEVR".format(pv=pv), alarm, timeout=timeout)<|MERGE_RESOLUTION|>--- conflicted
+++ resolved
@@ -52,11 +52,7 @@
     def assert_that_pv_is(self, pv, expected_value, timeout=5):
         """
         Assert that the pv has the expected value or that it becomes the expected value within the timeout.
-<<<<<<< HEAD
 
-=======
-        
->>>>>>> a0976057
         :param pv: pv name
         :param expected_value: expected value
         :param timeout: if it hasn't changed within this time raise assertion error
@@ -94,11 +90,7 @@
     def _values_match(self, pv, expected_value):
         """
         Check pv matches a value.
-<<<<<<< HEAD
 
-=======
-        
->>>>>>> a0976057
         :param pv: name of the pv (no prefix)
         :param expected_value: value that is expected
         :return: None if they match; error string stating the difference if they do not
@@ -112,11 +104,7 @@
     def _value_match_one_of(self, pv, expected_values):
         """
         Check pv matches one of a number of values.
-<<<<<<< HEAD
 
-=======
-        
->>>>>>> a0976057
         :param pv: name of the pv (no prefix)
         :param expected_values: list of value of of which is expected
         :return: None if they match; error string stating the difference if they do not
@@ -143,11 +131,7 @@
     def _create_pv_with_prefix(self, pv):
         """
         Create the full pv name with instrument prefix.
-<<<<<<< HEAD
 
-=======
-        
->>>>>>> a0976057
         :param pv: pv name without prefix
         :return: pv name with prefix
         """
@@ -156,11 +140,7 @@
     def _wait_for_pv_lambda(self, wait_for_lambda, timeout):
         """
         Wait for a lambda containing a pv to become None; return value or timeout and return actual value.
-<<<<<<< HEAD
 
-=======
-        
->>>>>>> a0976057
         :param wait_for_lambda: lambda we expect to be None
         :param timeout: time out period
         :return: final value of lambda
@@ -184,11 +164,7 @@
     def assert_pv_alarm_is(self, pv, alarm, timeout=5):
         """
         Assert that a pv is in alarm state given or timeout.
-<<<<<<< HEAD
 
-=======
-        
->>>>>>> a0976057
         :param pv: pv name
         :param alarm: alarm state (see constants ALARM_X)
         :param timeout: length of time to wait for change
