--- conflicted
+++ resolved
@@ -80,9 +80,10 @@
         """
         pass
 
-<<<<<<< HEAD
     def backdoor_command(self, command):
-=======
+        pass
+
+
     def backdoor_run_function_on_device(self, function_name, arguments=None):
         """
         Does nothing
@@ -92,7 +93,6 @@
             automatically be turned into json
         :return:
         """
->>>>>>> daf8747a
         pass
 
 
