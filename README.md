# EPICS-IOC_Test_Framework

A framework for testing the functionality of IOCs using Lewis in place of real hardware.
This uses the Python unittest module to test setting and reading PV values etc. to check that the IOC responds correctly.

Note: the unittest module is used for convenience. The tests themselves are not strictly unit tests, so it is okay to deviate a little from unit testing best practises.

## How to run

NOTE: currently you **must** use the genie_python installation of Python because it allows you to access the python wrapper for EPICS Channel access.

It recommended that you don't have the server side of IBEX running when testing an IOC.

The command-line options are split into groups:

- `-l`, `--list-devices`    List available devices that can be tested.

### all modes
- `-pf PREFIX`, `--prefix PREFIX` The instrument prefix which will be prefixed to all PVs; e.g. TE:NDW1373
- `-d DEVICE`, `--device DEVICE` Device type to test.
- `-p IOC_PATH`, `--ioc-path IOC_PATH` The path to the folder containing the IOC's st.cmd. It will run runIOC.bat st.cmd.

### Dev simulation mode
- `-e EMULATOR_PATH`, `--emulator-path EMULATOR_PATH` The path which contains lewis and lewis-control executables
- `-ep EMULATOR_PROTOCOL`, `--emulator-protocol EMULATOR_PROTOCOL` The Lewis protocal to use (optional)
- `-ea EMULATOR_ADD_PATH`, `--emulator-add-path EMULATOR_ADD_PATH` Add path where device packages exist for the emulator.
- `-ek EMULATOR_DEVICE_PACKAGE`, `--emulator-device-package EMULATOR_DEVICE_PACKAGE` device package to use to perform the emulation

### Rec simulation mode

- `-r`, `--record-simulation` Use record simulation rather than emulation (optional)
- `--var-dir VAR_DIR` Directory in which to create a log dir to write log file to and directory in which to create tmp dir which contains environments variables for the IOC. Defaults to environment variable ICPVARDIR and current dir if empty.

### Emulation mode:

From the command-line in the IocTestFramework directory, the IOC and Lewis settings can be specified, for example:

```
> python.exe run_tests.py -pf %MYPVPREFIX% -d julabo -p C:\Instrument\Apps\EPICS\ioc\master\JULABO\iocBoot\iocJULABO-IOC-01 -e c:\CodeWorkspaces\GitHub\my_plankton\plankton\lewis.py -ep julabo-version-1
```

### Record simulation mode

To run in record simulation mode (does not require Lewis) use the -r option, for example:

```
> python.exe run_tests.py -pf IN:DEMO -r -d julabo -p C:\Instrument\Apps\EPICS\ioc\master\JULABO\iocBoot\iocJULABO-IOC-01 -pf %MYPVPREFIX%
```

## Troubleshooting 

If all tests are failing then it is likely that the PV prefix is incorrect.
If a large percentage of tests are failing then it may that the macros in the IOC are not being set properly for the testing framework.

In most cases it requires inspecting what the IOC is doing, to do that one needs to edit the ioc_launcher.py file to remove the redirection of stdout, stdin and stderr. This will mean that the IOC will dump all its output to the console, so it will then be possible to scroll through it to check the prefix and macros are set correctly.

Note: in this mode the IOC will not automatically terminate after the tests have finished, this means it is possible to run diagnostic commands in the IOC, such as `dbl` etc.

## Adding testing for an IOC

### Modifying the IOC

For newer IOCs these steps may not be necessary as the st.cmd will be auto-generated to contain them.

st.cmd (or st-common.cmd) should be modified to use the EMULATOR_PORT macro in DEVSIM mode:
```
## For unit testing:
$(IFDEVSIM) drvAsynIPPortConfigure(
	"$(DEVICE)", "localhost:$(EMULATOR_PORT=)")
```
The configurating of the real device should have macros guarded it to stop it trying to connect to the real device when under test.
```
## For real device use:
$(IFNOTDEVSIM) $(IFNOTRECSIM) drvAsynSerialPortConfigure("L0", "$(PORT=NO_PORT_MACRO)", 0, 0, 0, 0)
$(IFNOTDEVSIM) $(IFNOTRECSIM) asynSetOption("L0", -1, "baud", "$(BAUD=9600)")
$(IFNOTDEVSIM) $(IFNOTRECSIM) asynSetOption("L0", -1, "bits", "$(BITS=8)")
$(IFNOTDEVSIM) $(IFNOTRECSIM) asynSetOption("L0", -1, "parity", "$(PARITY=none)")
$(IFNOTDEVSIM) $(IFNOTRECSIM) asynSetOption("L0", -1, "stop", "$(STOP=1)")
```

### Adding a suite of tests

To add a another suite of tests:
* Create a Python file with the same name as the Lewis device (for example: linkam_t95). **This should be lowercase**.
* Create a class in it with the same name as the file but with the first letter capitialised and "Tests" appended (for example: Linkam_t95Tests).
* Fill the class with tests (see below).
* Add your new tests to run_all_tests.bat, this is the easiest way to run your new tests.

### Structure of a test

```python
class MydeviceTests(unittest.TestCase):
    # Runs before every test
    def setUp(self):
	      # Grab a reference to the ioc and lewis
        self._lewis, self._ioc = get_running_lewis_and_ioc(“mydevice")
	      # Setup channel access with a default timeout of 20 seconds
        self.ca = ChannelAccess(20)
        # Wait for a PV to be available – the IOC may take some time to start
        self.ca.wait_for(“IOCNAME_01:DISABLE", timeout=30)
        
    def test_WHEN_ioc_is_started_THEN_ioc_is_not_disabled(self):
	      # Assert that a PV has a particular value (prefix prepended automatically)          
        self.ca.assert_that_pv_is(“IOCNAME_01:DISABLE", "COMMS ENABLED")
```
Try to use GIVEN_WHEN_THEN test naming wherever appropriate

### Setting values

1) Set via channel access:
```python
self.ca.set_pv_value(“MYIOC_01:PRESSURE:SP", value)
```

2) Set via Lewis backdoor:
```python
self._lewis.backdoor_set_on_device("pressure", value)
```
* This is an “on-the-fly” modification of the device’s internal parameters
* Use this to set values that you wouldn’t be able to set via the IOC
* Can be useful to check the IOC’s response to error conditions

### Assertions

A number of custom assert statements are available in the test framework:
* `assert_that_pv_is `
  * Checks that a PV has a particular value (exact).
* `assert_that_pv_is_number`
  * Checks that a PV is a number, within a specified tolerance.
* `assert_that_pv_is_integer_between`
  * Checks that a PV is an integer between two specified bounds.
* `assert_pv_alarm_is`
  * Checks that a PV has a particular alarm state. 
* `assert_setting_setpoint_sets_readback`
  * Checks that a PV is a particular value after the relevant setpoint is changed.

If you find yourself needing other assert functions, please add them!

### Skipping tests in RECSIM

RECSIM is not as advanced as DEVSIM – for any reasonably complex emulator, the emulator will have some functionality which RECSIM doesn’t. Tests that require Lewis will error in RECSIM mode.

To skip these tests in RECSIM, add the following annotation to tests which shouldn't be run in RECSIM mode:
```python
@skipIf(IOCRegister.uses_rec_sim, "In rec sim this test fails")
def test_GIVEN_condition_WHEN_thing_is_done_THEN_thing_happens(self):
    # Some functionality which doesn’t exist in recsim goes here
```
Any test which includes a Lewis backdoor command MUST have this annotation, otherwise it will error because it can’t find lewis in RECSIM mode.

### Avoiding tests affecting other tests

* When run by the IOC test framework, the IOC + emulator state persists between tests
* For simple tests/emulators this is not typically an issue, but for complex emulators this can cause tests to pass when run on their own but fail when run as part of a suite, or fail intermittently. This can be very hard to debug!
* Solution is to ensure a consistent startup state in the setUp method of the tests. 
This will run before each test, and it should “reset” all relevant properties of the device so that each test always starts from a consistent starting state
* Doing lots in the setup method will make the tests run a bit slower – this is preferable to having inconsistently passing tests!

### Parameterised tests
You can create tests which check a few values, e.g. boundaries, negative numbers, zero, floats and integers (if applicable to the device):

```python
def test_WHEN_speed_setpoint_is_set_THEN_readback_updates(self):
    for speed in [0, 0.65, 600]:
        self.ca.set_pv_value(“MYIOC_01:SPEED:SP", speed)
        self.ca.assert_that_pv_is(“MYIOC_01:SPEED:SP:RBV", speed)
```
Testing different types of values can quickly catch simple errors in the IOC’s records or protocol file, for example accidentally having a %i (integer) instead of %d (double) format converter.

### Rounding errors

For a non-trivial IOC you might get rounding errors, e.g. setpoint = 2.5, readback = 2.4997. To avoid this use the custom assert `assert_that_pv_is_number` with a tolerance:

```python
def test_WHEN_speed_setpoint_is_set_THEN_readback_updates(self):
    self.ca.set_pv_value(“MYIOC_01:SPEED:SP", speed)
    self.ca.assert_that_pv_is_number(“MYIOC_01:SPEED:SP:RBV", speed, tolerance=0.01)

```

### PINI records

If you have a record which is only processed at initialization (i.e. PINI=Yes, SCAN=Passive), one can test this by forcing it to process:

```python
def test_ioc_name(self):
    self._lewis.backdoor_set_on_device(“name", “new_name”)
    # Force record to process and therefore get new value from emulator:
    self.ca.set_pv_value(“MYIOC_01:NAME.PROC", 1)
    self.ca.assert_that_pv_is(“MYIOC_01:NAME", “new_name")
```

### Logging

The IOC test framework writes logs to C:\Instrument\Var\logs\IOCTestFramework

You can force extra debug output by:
* Adding @has_log at the top of the class
* Using self.log.debug(“message”)
<<<<<<< HEAD
* log.info, log.warning and log.error are also available


=======
* log.info, log.warning and log.error are also available
>>>>>>> ec523d7d
<|MERGE_RESOLUTION|>--- conflicted
+++ resolved
@@ -197,10 +197,4 @@
 You can force extra debug output by:
 * Adding @has_log at the top of the class
 * Using self.log.debug(“message”)
-<<<<<<< HEAD
-* log.info, log.warning and log.error are also available
-
-
-=======
-* log.info, log.warning and log.error are also available
->>>>>>> ec523d7d
+* log.info, log.warning and log.error are also available