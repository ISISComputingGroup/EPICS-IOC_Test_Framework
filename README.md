--- conflicted
+++ resolved
@@ -356,7 +356,6 @@
 * Using `self.log.debug("message")`
 * `log.info`, `log.warning` and `log.error` are also available
 
-<<<<<<< HEAD
 ## Other Emulators
  
  By default the test framework will run emulators written under the [Lewis](https://lewis.readthedocs.io/en/latest/) framework. However, in some cases you may want to run up a different emulator. This is useful if there is already an emulator provided by the device manufacture, as is the case for the mezei flipper and the beckhoff.
@@ -375,7 +374,7 @@
 ### Adding an Emulator Type
 
 To add an additional emulator type you should create a class in `emulator_launcher.py` that inherits from `EmulatorLauncher`.
-=======
+
 ### Manager Mode
 
 The utils testing module has a decorator for turning manager mode on and can be used like:
@@ -394,5 +393,4 @@
         "name": "INSTETC",
         "directory": get_default_ioc_dir("INSTETC")
     }
-```
->>>>>>> 7bc328c9
+```